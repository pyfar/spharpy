# Configuration file for the Sphinx documentation builder.
#
# For the full list of built-in configuration values, see the documentation:
# https://www.sphinx-doc.org/en/master/usage/configuration.html

# -- Project information -----------------------------------------------------
# https://www.sphinx-doc.org/en/master/usage/configuration.html#project-information

import os
import sys
sys.path.insert(0, os.path.abspath('..'))
<<<<<<< HEAD
import spharpy  # noqa: E402
=======
import spharpy  # noqa

# -- General configuration ---------------------------------------------------
# https://www.sphinx-doc.org/en/master/usage/configuration.html#general-configuration

extensions = [
    'sphinx.ext.autodoc',
    'sphinx.ext.todo',
    'sphinx.ext.coverage',
    'sphinx.ext.viewcode',
    'sphinx.ext.napoleon',
    'sphinx.ext.autosummary',
    'matplotlib.sphinxext.plot_directive',
    'sphinx.ext.mathjax',
    'sphinx.ext.intersphinx',
    'autodocsumm',
    'sphinx_design',
    'sphinx_favicon',
]
>>>>>>> dbcc5959

# show tocs for classes and functions of modules using the autodocsumm
# package
autodoc_default_options = {'autosummary': True}

<<<<<<< HEAD
# If your documentation needs a minimal Sphinx version, state it here.
#
# needs_sphinx = '1.0'

# Add any Sphinx extension module names here, as strings. They can be
# extensions coming with Sphinx (named 'sphinx.ext.*') or your custom ones.
extensions = ['sphinx.ext.autodoc',
              'sphinx.ext.todo',
              'sphinx.ext.coverage',
              'sphinx.ext.mathjax',
              'sphinx.ext.viewcode',
              'sphinx.ext.napoleon',
              'sphinx.ext.autosummary',
              'sphinx.ext.intersphinx',
              'matplotlib.sphinxext.plot_directive',
              'autodocsumm',
              'nbsphinx',
              'nbsphinx_link',
              ]
=======
# show the code of plots that follows the command .. plot:: based on the
# package matplotlib.sphinxext.plot_directive
plot_include_source = True
>>>>>>> dbcc5959

# Add any paths that contain templates here, relative to this directory.
templates_path = ['_templates']

# The suffix(es) of source filenames.
# You can specify multiple suffix as a list of string:
source_suffix = '.rst'

# The master toctree document.
master_doc = 'index'

# General information about the project.
project = 'spharpy'
copyright = ', 2020 - 2023, Marco Berzborn; 2023, The pyfar developers'
author = 'The pyfar developers'

# The version info for the project you're documenting, acts as replacement
# for |version| and |release|, also used in various other places throughout
# the built documents.
#
# The short X.Y version.
version = spharpy.__version__
# The full version, including alpha/beta/rc tags.
release = spharpy.__version__

# This is also used if you do content translation via gettext catalogs.
# Usually you set "language" from the command line for these cases.
language = 'en'

# List of patterns, relative to source directory, that match files and
# directories to ignore when looking for source files.
# This patterns also effect to html_static_path and html_extra_path
exclude_patterns = ['_build', 'Thumbs.db', '.DS_Store']

# The name of the Pygments (syntax highlighting) style to use (Not defining
# uses the default style of the html_theme).
# pygments_style = 'sphinx'

# If true, '()' will be appended to :func: etc. cross-reference text.
add_function_parentheses = False

# If true, '()' will be appended to :func: etc. cross-reference text.
add_function_parentheses = False

# If true, `todo` and `todoList` produce output, else they produce nothing.
todo_include_todos = False

# default language for highlighting in source code
highlight_language = "python3"

# show the code of plots that follows the command .. plot:: based on the
# package matplotlib.sphinxext.plot_directive
plot_include_source = True

# intersphinx mapping
intersphinx_mapping = {
    'numpy': ('https://numpy.org/doc/stable/', None),
    'scipy': ('https://docs.scipy.org/doc/scipy/', None),
    'matplotlib': ('https://matplotlib.org/stable/', None),
    'pyfar': ('https://pyfar.readthedocs.io/en/stable/', None)
    }

<<<<<<< HEAD
# -- Options for HTML output -------------------------------------------

# The theme to use for HTML and HTML Help pages.  See the documentation for
# a list of builtin themes.
#
html_theme = "pydata_sphinx_theme"
# Theme options are theme-specific and customize the look and feel of a
# theme further.  For a list of options available for each theme, see the
# documentation.
#
# html_theme_options = {}

# Add any paths that contain custom static files (such as style sheets) here,
# relative to this directory. They are copied after the builtin static files,
# so a file named "default.css" will overwrite the builtin "default.css".
# html_static_path = ['_static']


# -- Options for HTMLHelp output ---------------------------------------

# Output file base name for HTML help builder.
htmlhelp_basename = 'spharpydoc'


# -- Options for LaTeX output ------------------------------------------

latex_elements = {
    # The paper size ('letterpaper' or 'a4paper').
    #
    # 'papersize': 'letterpaper',

    # The font size ('10pt', '11pt' or '12pt').
    #
    # 'pointsize': '10pt',

    # Additional stuff for the LaTeX preamble.
    #
    # 'preamble': '',

    # Latex figure (float) alignment
    #
    # 'figure_align': 'htbp',
=======
# -- Options for HTML output -------------------------------------------------
# https://www.sphinx-doc.org/en/master/usage/configuration.html#options-for-html-output

html_theme = 'pydata_sphinx_theme'
html_static_path = ['_static']
html_css_files = ['css/custom.css']
html_logo = 'resources/logos/pyfar_logos_fixed_size_spharpy.png'
html_title = "pyfar"
html_favicon = '_static/favicon.ico'

# -- HTML theme options
# https://pydata-sphinx-theme.readthedocs.io/en/stable/user_guide/layout.html

html_theme_options = {
    "navbar_start": ["navbar-logo"],
    "navbar_end": ["navbar-icon-links", "theme-switcher"],
    "navbar_align": "content",
    "icon_links": [
        {
          "name": "GitHub",
          "url": "https://github.com/pyfar",
          "icon": "fa-brands fa-square-github",
          "type": "fontawesome",
        },
    ],
    # Configure secondary (right) side bar
    "show_toc_level": 3,  # Show all subsections of notebooks
    "secondary_sidebar_items": ["page-toc"],  # Omit 'show source' link that that shows notebook in json format
    "navigation_with_keys": True,
>>>>>>> dbcc5959
}

html_context = {
   "default_mode": "light"
}<|MERGE_RESOLUTION|>--- conflicted
+++ resolved
@@ -9,10 +9,7 @@
 import os
 import sys
 sys.path.insert(0, os.path.abspath('..'))
-<<<<<<< HEAD
 import spharpy  # noqa: E402
-=======
-import spharpy  # noqa
 
 # -- General configuration ---------------------------------------------------
 # https://www.sphinx-doc.org/en/master/usage/configuration.html#general-configuration
@@ -28,40 +25,13 @@
     'sphinx.ext.mathjax',
     'sphinx.ext.intersphinx',
     'autodocsumm',
-    'sphinx_design',
-    'sphinx_favicon',
+    'nbsphinx',
+    'nbsphinx_link',
 ]
->>>>>>> dbcc5959
 
 # show tocs for classes and functions of modules using the autodocsumm
 # package
 autodoc_default_options = {'autosummary': True}
-
-<<<<<<< HEAD
-# If your documentation needs a minimal Sphinx version, state it here.
-#
-# needs_sphinx = '1.0'
-
-# Add any Sphinx extension module names here, as strings. They can be
-# extensions coming with Sphinx (named 'sphinx.ext.*') or your custom ones.
-extensions = ['sphinx.ext.autodoc',
-              'sphinx.ext.todo',
-              'sphinx.ext.coverage',
-              'sphinx.ext.mathjax',
-              'sphinx.ext.viewcode',
-              'sphinx.ext.napoleon',
-              'sphinx.ext.autosummary',
-              'sphinx.ext.intersphinx',
-              'matplotlib.sphinxext.plot_directive',
-              'autodocsumm',
-              'nbsphinx',
-              'nbsphinx_link',
-              ]
-=======
-# show the code of plots that follows the command .. plot:: based on the
-# package matplotlib.sphinxext.plot_directive
-plot_include_source = True
->>>>>>> dbcc5959
 
 # Add any paths that contain templates here, relative to this directory.
 templates_path = ['_templates']
@@ -124,50 +94,6 @@
     'pyfar': ('https://pyfar.readthedocs.io/en/stable/', None)
     }
 
-<<<<<<< HEAD
-# -- Options for HTML output -------------------------------------------
-
-# The theme to use for HTML and HTML Help pages.  See the documentation for
-# a list of builtin themes.
-#
-html_theme = "pydata_sphinx_theme"
-# Theme options are theme-specific and customize the look and feel of a
-# theme further.  For a list of options available for each theme, see the
-# documentation.
-#
-# html_theme_options = {}
-
-# Add any paths that contain custom static files (such as style sheets) here,
-# relative to this directory. They are copied after the builtin static files,
-# so a file named "default.css" will overwrite the builtin "default.css".
-# html_static_path = ['_static']
-
-
-# -- Options for HTMLHelp output ---------------------------------------
-
-# Output file base name for HTML help builder.
-htmlhelp_basename = 'spharpydoc'
-
-
-# -- Options for LaTeX output ------------------------------------------
-
-latex_elements = {
-    # The paper size ('letterpaper' or 'a4paper').
-    #
-    # 'papersize': 'letterpaper',
-
-    # The font size ('10pt', '11pt' or '12pt').
-    #
-    # 'pointsize': '10pt',
-
-    # Additional stuff for the LaTeX preamble.
-    #
-    # 'preamble': '',
-
-    # Latex figure (float) alignment
-    #
-    # 'figure_align': 'htbp',
-=======
 # -- Options for HTML output -------------------------------------------------
 # https://www.sphinx-doc.org/en/master/usage/configuration.html#options-for-html-output
 
@@ -197,7 +123,6 @@
     "show_toc_level": 3,  # Show all subsections of notebooks
     "secondary_sidebar_items": ["page-toc"],  # Omit 'show source' link that that shows notebook in json format
     "navigation_with_keys": True,
->>>>>>> dbcc5959
 }
 
 html_context = {

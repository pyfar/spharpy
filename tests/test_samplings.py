--- conflicted
+++ resolved
@@ -113,13 +113,9 @@
     assert samplings.t_design() is None
 
     # test with degree
-<<<<<<< HEAD
     c = samplings.t_design(2)
     isinstance(c, SamplingSphere)
-=======
-    c = samplings.spherical_t_design(2)
-    assert type(c) is SamplingSphere
->>>>>>> 4e88a9c1
+    assert type(c) is SamplingSphere
     assert c.csize == 6
 
     # test with spherical harmonic order

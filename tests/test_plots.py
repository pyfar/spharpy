--- conflicted
+++ resolved
@@ -1,10 +1,7 @@
 import matplotlib as mpl
-<<<<<<< HEAD
-=======
 # Use Agg backend to prevent matplotlib from creating interactive plots. This
 # has to be set before the importing matplotlib.pyplot. Use switch backend in
 # case the wrong backend has already been set.
->>>>>>> 28ab3c41
 mpl.use('agg')
 import matplotlib.pyplot as plt
 plt.switch_backend('agg')

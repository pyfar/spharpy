--- conflicted
+++ resolved
@@ -39,34 +39,6 @@
     assert sampling._n_max == n_max
 
 
-<<<<<<< HEAD
-def test_quadrature_default_setter_getter():
-    """Test the default value, setter, and getter for quadrature."""
-
-    weights = [2 * np.pi, 2 * np.pi]
-    sampling = SamplingSphere([1, 1], 0, 0, weights=weights)
-
-    # test default value and getter
-    assert sampling.quadrature == False
-
-    # test setter and getter
-    sampling.quadrature = True
-    assert sampling.quadrature == True
-
-
-def test_quadrature_setter_errors():
-    """Test errors in the quadrature setter for wrong input data."""
-
-    sampling = SamplingSphere([1, 1], 0, 0)
-
-    # input type
-    with pytest.raises(TypeError, match="True or False but is None"):
-        sampling.quadrature = None
-
-    # weights are None
-    with pytest.raises(ValueError, match="quadrature can not be True"):
-        sampling.quadrature = True
-=======
 def test_weights_getter():
     x, y, z = sampling_cube()
     n_max = 1
@@ -109,4 +81,31 @@
         weights_invalid = np.ones(6)*4*np.pi/6 * -1
         weights_invalid[0] = -1
         sampling.weights = weights_invalid
->>>>>>> 94e2d1cf
+
+
+def test_quadrature_default_setter_getter():
+    """Test the default value, setter, and getter for quadrature."""
+
+    weights = [2 * np.pi, 2 * np.pi]
+    sampling = SamplingSphere([1, 1], 0, 0, weights=weights)
+
+    # test default value and getter
+    assert sampling.quadrature == False
+
+    # test setter and getter
+    sampling.quadrature = True
+    assert sampling.quadrature == True
+
+
+def test_quadrature_setter_errors():
+    """Test errors in the quadrature setter for wrong input data."""
+
+    sampling = SamplingSphere([1, 1], 0, 0)
+
+    # input type
+    with pytest.raises(TypeError, match="True or False but is None"):
+        sampling.quadrature = None
+
+    # weights are None
+    with pytest.raises(ValueError, match="quadrature can not be True"):
+        sampling.quadrature = True
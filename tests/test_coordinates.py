--- conflicted
+++ resolved
@@ -38,7 +38,6 @@
     assert sampling._n_max == n_max
 
 
-<<<<<<< HEAD
 def test_error_multiple_radius_initialization():
     """
     Test if entering points with multiple radii during initialization raises
@@ -108,7 +107,6 @@
     match = 'The radius tolerance must be a number greater than zero'
     with pytest.raises(ValueError, match=match):
         SamplingSphere([1, 1], 0, 0, radius_tolerance=tolerance)
-=======
 def test_weights_getter():
     x, y, z = sampling_cube()
     n_max = 1
@@ -178,5 +176,4 @@
 
     # weights are None
     with pytest.raises(ValueError, match="quadrature can not be True"):
-        sampling.quadrature = True
->>>>>>> 6faf2638
+        sampling.quadrature = True
""" Tests for sh channel indexing"""

import spharpy.spherical as sh
import numpy as np


def test_acn_to_nm_single_val():
    n, m = sh.acn_to_nm(0)
    assert n == 0
    assert m == 0

    n, m = sh.acn_to_nm(2)
    assert n == 1
    assert m == 0

    n, m = sh.acn_to_nm(1)
    assert n == 1
    assert m == -1


def test_nm_to_acn_single_val():
    acn = sh.nm_to_acn(0, 0)
    assert acn == 0

    acn = sh.nm_to_acn(1, 0)
    assert acn == 2

    acn = sh.nm_to_acn(1, -1)
    assert acn == 1


def test_acn_to_nm_array():
    n_ref = np.array([0, 1, 1, 1])
    m_ref = np.array([0, -1, 0, 1])

    n_max = 1
<<<<<<< HEAD
    n_max = (n_max + 1)**2
    acn = np.arange(0, n_max)
=======
    n_sh = (n_max + 1)**2
    acn = np.arange(0, n_sh)
>>>>>>> 76932a0e
    n, m = sh.acn_to_nm(acn)

    np.testing.assert_equal(n, n_ref)
    np.testing.assert_equal(m, m_ref)


def test_nm_to_acn_array():
    n = np.array([0, 1, 1, 1])
    m = np.array([0, -1, 0, 1])

    n_max = 1
    n_max = (n_max + 1)**2
    acn_ref = np.arange(0, n_max)

    acn = sh.nm_to_acn(n, m)

    np.testing.assert_equal(acn, acn_ref)


def test_identity_matrix_n_nm():
    reference = np.array([[1, 0, 0, 0, 0, 0, 0, 0, 0],
                          [0, 1, 1, 1, 0, 0, 0, 0, 0],
                          [0, 0, 0, 0, 1, 1, 1, 1, 1]])

    identity = sh.sph_identity_matrix(2, type='n-nm')
    np.testing.assert_allclose(reference, identity)


def test_sid_indexing():
    n_max = 2
    reference_n = np.array([0, 1, 1, 1, 2, 2, 2, 2, 2])
    reference_m = np.array([0, 1, -1, 0, 2, -2, 1, -1, 0])

    sid_n, sid_m = sh.sid(n_max)

    np.testing.assert_equal(reference_n, sid_n)
    np.testing.assert_equal(reference_m, sid_m)


def test_sid_to_acn():
    n_max = 2
    # indexing starts at 0 here, reference was calculated
    # with indexing starting at 1.
    reference_acn = np.array([1, 3, 4, 2, 6, 8, 9, 7, 5]) - 1

    acn_indices = sh.sid_to_acn(n_max)
    np.testing.assert_equal(reference_acn, acn_indices)


def test_nm_to_fuma_single_val():
    fuma = sh.nm_to_fuma(0, 0)
    assert fuma == 0

    fuma = sh.nm_to_fuma(1, 0)
    assert fuma == 1

    fuma = sh.nm_to_fuma(1, -1)
    assert fuma == 3


def test_nm_to_fuma_array():
    n = np.array([0, 1, 1])
    m = np.array([0, 0, -1])

    fuma = sh.nm_to_fuma(n, m)
    np.testing.assert_equal(np.array([0, 1, 3], int), fuma)


def test_fuma_to_nm_single_val():
    n, m = sh.fuma_to_nm(0)
    assert n == 0
    assert m == 0

    n, m = sh.fuma_to_nm(1)
    assert n == 1
    assert m == 0

    n, m = sh.fuma_to_nm(3)
    assert n == 1
    assert m == -1


def test_fuma_to_nm_array():
    n_ref = np.array([0, 1, 1])
    m_ref = np.array([0, 0, -1])

    n, m = sh.fuma_to_nm(np.array([0, 1, 3]))
    np.testing.assert_equal(n_ref, n)
    np.testing.assert_equal(m_ref, m)<|MERGE_RESOLUTION|>--- conflicted
+++ resolved
@@ -34,13 +34,8 @@
     m_ref = np.array([0, -1, 0, 1])
 
     n_max = 1
-<<<<<<< HEAD
-    n_max = (n_max + 1)**2
-    acn = np.arange(0, n_max)
-=======
     n_sh = (n_max + 1)**2
     acn = np.arange(0, n_sh)
->>>>>>> 76932a0e
     n, m = sh.acn_to_nm(acn)
 
     np.testing.assert_equal(n, n_ref)

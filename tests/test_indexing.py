""" Tests for sh channel indexing"""

import spharpy.spherical as sh
import numpy as np


def test_acn_to_nm_single_val():
    n, m = sh.acn_to_nm(0)
    assert n == 0
    assert m == 0

    n, m = sh.acn_to_nm(2)
    assert n == 1
    assert m == 0

    n, m = sh.acn_to_nm(1)
    assert n == 1
    assert m == -1


def test_nm_to_acn_single_val():
    acn = sh.nm_to_acn(0, 0)
    assert acn == 0

    acn = sh.nm_to_acn(1, 0)
    assert acn == 2

    acn = sh.nm_to_acn(1, -1)
    assert acn == 1


def test_acn_to_nm_array():
    n_ref = np.array([0, 1, 1, 1])
    m_ref = np.array([0, -1, 0, 1])

    n_max = 1
<<<<<<< HEAD
    n_max = (n_max + 1)**2
    acn = np.arange(0, n_max)
=======
    n_sh = (n_max + 1)**2
    acn = np.arange(0, n_sh)
>>>>>>> 875018c5
    n, m = sh.acn_to_nm(acn)

    np.testing.assert_equal(n, n_ref)
    np.testing.assert_equal(m, m_ref)


def test_nm_to_acn_array():
    n = np.array([0, 1, 1, 1])
    m = np.array([0, -1, 0, 1])

    n_max = 1
    n_max = (n_max + 1)**2
    acn_ref = np.arange(0, n_max)

    acn = sh.nm_to_acn(n, m)

    np.testing.assert_equal(acn, acn_ref)


def test_identity_matrix_n_nm():
    reference = np.array([[1, 0, 0, 0, 0, 0, 0, 0, 0],
                          [0, 1, 1, 1, 0, 0, 0, 0, 0],
                          [0, 0, 0, 0, 1, 1, 1, 1, 1]])

    identity = sh.sph_identity_matrix(2, type='n-nm')
    np.testing.assert_allclose(reference, identity)


def test_sid_indexing():
    n_max = 2
    reference_n = np.array([0, 1, 1, 1, 2, 2, 2, 2, 2])
    reference_m = np.array([0, 1, -1, 0, 2, -2, 1, -1, 0])

    sid_n, sid_m = sh.sid(n_max)

    np.testing.assert_equal(reference_n, sid_n)
    np.testing.assert_equal(reference_m, sid_m)


def test_sid_to_acn():
    n_max = 2
    # indexing starts at 0 here, reference was calculated
    # with indexing starting at 1.
    reference_acn = np.array([1, 3, 4, 2, 6, 8, 9, 7, 5]) - 1

    acn_indices = sh.sid_to_acn(n_max)
    np.testing.assert_equal(reference_acn, acn_indices)


def test_nm2fuma_single_val():
    fuma = sh.nm_to_fuma(0, 0)
    assert fuma == 0

    fuma = sh.nm_to_fuma(1, 0)
    assert fuma == 1

    fuma = sh.nm_to_fuma(1, -1)
    assert fuma == 3


def test_nm2fuma_array():
    n = np.array([0, 1, 1])
    m = np.array([0, 0, -1])

    fuma = sh.nm_to_fuma(n, m)
    np.testing.assert_equal(np.array([0, 1, 3], int), fuma)<|MERGE_RESOLUTION|>--- conflicted
+++ resolved
@@ -34,13 +34,8 @@
     m_ref = np.array([0, -1, 0, 1])
 
     n_max = 1
-<<<<<<< HEAD
-    n_max = (n_max + 1)**2
-    acn = np.arange(0, n_max)
-=======
     n_sh = (n_max + 1)**2
     acn = np.arange(0, n_sh)
->>>>>>> 875018c5
     n, m = sh.acn_to_nm(acn)
 
     np.testing.assert_equal(n, n_ref)
@@ -90,7 +85,7 @@
     np.testing.assert_equal(reference_acn, acn_indices)
 
 
-def test_nm2fuma_single_val():
+def test_nm_to_fuma_single_val():
     fuma = sh.nm_to_fuma(0, 0)
     assert fuma == 0
 
@@ -101,7 +96,7 @@
     assert fuma == 3
 
 
-def test_nm2fuma_array():
+def test_nm_to_fuma_array():
     n = np.array([0, 1, 1])
     m = np.array([0, 0, -1])
 

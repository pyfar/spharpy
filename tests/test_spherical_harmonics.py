--- conflicted
+++ resolved
@@ -106,16 +106,10 @@
         coords = Coordinates()
         basis = sh.spherical_harmonic_basis_real(n_max, coords)
 
-<<<<<<< HEAD
         inner = (basis @ np.conjugate(basis.T))
         fact = 4 * np.pi / (n_max + 1) ** 2
         orth = np.diagonal(fact * inner)
         np.testing.assert_allclose(orth, np.ones(n_points), rtol=1e-15)
-=======
-    inner = (basis @ np.conjugate(basis.T))
-    fact = 4*np.pi/(n_max+1)**2
-    orth = np.diagonal(fact * inner)
-    np.testing.assert_allclose(orth, np.ones(n_points))
 
 
 def test_spherical_harmonic_derivative_phi():
@@ -170,5 +164,4 @@
 
     ref_file = np.loadtxt('./tests/data/Y_grad_phi.csv', delimiter=',')
     ref_phi = ref_file[0] + 1j*ref_file[1]
-    npt.assert_allclose(ref_phi, Y_grad_phi[:, acn])
->>>>>>> cab45fae
+    npt.assert_allclose(ref_phi, Y_grad_phi[:, acn])
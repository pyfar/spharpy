"""
Plot functions for spatial data
"""
from spharpy._deprecation import convert_coordinates

import matplotlib as mpl
import matplotlib.pyplot as plt
import matplotlib.tri as mtri
import numpy as np
import scipy.spatial as sspat
from matplotlib import colors
from mpl_toolkits.mplot3d import Axes3D
__all__ = [Axes3D]
from mpl_toolkits.mplot3d.art3d import Poly3DCollection
from packaging import version
from scipy.stats import circmean

from .cmap import phase_twilight

from spharpy.samplings import sph2cart, spherical_voronoi


def set_aspect_equal_3d(ax):
    """Fix equal aspect bug for 3D plots."""

    xlim = ax.get_xlim3d()
    ylim = ax.get_ylim3d()
    zlim = ax.get_zlim3d()

    from numpy import mean
    xmean = mean(xlim)
    ymean = mean(ylim)
    zmean = mean(zlim)

    plot_radius = max([abs(lim - mean_)
                       for lims, mean_ in ((xlim, xmean),
                                           (ylim, ymean),
                                           (zlim, zmean))
                       for lim in lims])

    ax.set_xlim3d([xmean - plot_radius, xmean + plot_radius])
    ax.set_ylim3d([ymean - plot_radius, ymean + plot_radius])
    ax.set_zlim3d([zmean - plot_radius, zmean + plot_radius])


def scatter(coordinates, ax=None):
    """Plot the x, y, and z coordinates of the sampling grid in the 3d space.

    Parameters
    ----------
    coordinates : :class:`spharpy.samplings.Coordinates`, :doc:`pf.Coordinates <pyfar:classes/pyfar.coordinates>`
        The coordinates to be plotted

    """ # noqa: 501
    fig = plt.gcf()
    if ax is None:
        ax = plt.gca() if fig.axes else plt.axes(projection='3d')

    if '3d' not in ax.name:
        raise ValueError("The projection of the axis needs to be '3d'")

    coordinates = convert_coordinates(coordinates)
    ax.scatter(coordinates.x, coordinates.y, coordinates.z)
    ax.set_xlabel('X')
    ax.set_ylabel('Y')
    ax.set_zlabel('Z')

    ax.set_box_aspect([
        np.ptp(coordinates.x),
        np.ptp(coordinates.y),
        np.ptp(coordinates.z)])


def _triangulation_sphere(sampling, data):
    """Triangulation for data points sampled on a spherical surface.

    Parameters
    ----------
    sampling : :class:`spharpy.samplings.Coordinates`, :doc:`pf.Coordinates <pyfar:classes/pyfar.coordinates>`
        Coordinate object for which the triangulation is calculated
    xyz : list of arrays
        x, y, and z values of the data points in the triangulation

    Returns
    -------
    triangulation : matplotlib Triangulation

    """ # noqa: 501
    sampling = convert_coordinates(sampling)
    x, y, z = sph2cart(
        np.abs(data),
        sampling.elevation,
        sampling.azimuth)
    hull = sspat.ConvexHull(
        np.asarray(sph2cart(
            np.ones(sampling.n_points),
            sampling.elevation,
            sampling.azimuth)).T)
    tri = mtri.Triangulation(x, y, triangles=hull.simplices)

    return tri, [x, y, z]


def interpolate_data_on_sphere(
        sampling,
        data,
        overlap=np.pi*0.25,
        refine=False,
        interpolator='linear'):
    """Linear interpolator for data on a spherical surface. The interpolator
    exploits that the data on the sphere is periodic with regard to the
    elevation and azimuth angle. The data is periodically extended to a
    specified overlap angle before interpolation.

    Parameters
    ----------
    sampling : :class:`spharpy.samplings.Coordinates`, :doc:`pf.Coordinates <pyfar:classes/pyfar.coordinates>`
        The coordinates at which the data is sampled.
    data : ndarray, double
        The sampled data points.
    overlap : float, (pi/4)
        The overlap for the periodic extension in azimuth angle, given in
        radians
    refine : bool (False)
        Refine the mesh before interpolating
    interpolator : linear, cubic
        The interpolation method to be used

    Returns
    -------
    interp : LinearTriInterpolator, CubicTriInterpolator
        The interpolator object.

    Note
    ----
    Internally, matplotlibs LinearTriInterpolator or CubicTriInterpolator
    are used.

    """ # noqa: 501
    sampling = convert_coordinates(sampling)
    lats = sampling.latitude
    lons = sampling.longitude

    mask = lons > np.pi - overlap
    lons = np.concatenate((lons, lons[mask] - np.pi*2))
    lats = np.concatenate((lats, lats[mask]))
    data = np.concatenate((data, data[mask]))

    mask = lons < -np.pi + overlap
    lons = np.concatenate((lons, lons[mask] + np.pi*2))
    lats = np.concatenate((lats, lats[mask]))
    data = np.concatenate((data, data[mask]))

    tri = mtri.Triangulation(lons, lats)

    if refine:
        refiner = mtri.UniformTriRefiner(tri)
        tri, data = refiner.refine_field(
            data,
            triinterpolator=mtri.LinearTriInterpolator(tri, data),
            subdiv=3)

    if interpolator == 'linear':
        interpolator = mtri.LinearTriInterpolator(tri, data)
    elif interpolator == 'cubic':
        interpolator = mtri.CubicTriInterpolator(tri, data, kind='mind_E')
    else:
        raise ValueError("Please give a valid interpolation method.")

    return interpolator


def _balloon_color_data(tri, data, itype):
    """Return the data array that is to be mapped to the colormap of the
    balloon.

    Parameters
    ----------
    tri : Triangulation
        The matplotlib triangulation for the sphere
    data : ndarray, double, complex double
        The data array
    itype : 'magnitude', 'phase', 'amplitude'
        Whether to plot magnitude levels or the phase.

    Returns
    -------
    color_data : ndarray, double
        The data array for the colormap.
    vmin : double
        The minimum of the color data

    vmax : double
        The maximum of the color data


    """
    if itype == 'phase':
        cdata = np.mod(np.angle(data), 2*np.pi)
        vmin = 0
        vmax = 2*np.pi
        colors = circmean(cdata[tri.triangles], axis=1)
    elif itype == 'magnitude':
        cdata = np.abs(data)
        vmin = np.min(cdata)
        vmax = np.max(cdata)
        colors = np.mean(cdata[tri.triangles], axis=1)
    elif itype == 'amplitude':
        vmin = np.min(data)
        vmax = np.max(data)
        colors = np.mean(data[tri.triangles], axis=1)
    else:
        raise ValueError("Invalid type of data mapping.")

    return colors, vmin, vmax


def pcolor_sphere(
        coordinates,
        data,
        cmap=None,
        colorbar=True,
        phase=False,
        ax=None,
        *args,
        **kwargs):
    """Plot data on the surface of a sphere defined by the coordinate angles
    theta and phi. The data array will be mapped onto the surface of a sphere.

    Note
    ----
    When plotting the phase encoded in the colormap, the function will switch
    to the HSV colormap and ignore the user input for the cmap input variable.

    Parameters
    ----------
    coordinates : :class:`spharpy.samplings.Coordinates`, :doc:`pf.Coordinates <pyfar:classes/pyfar.coordinates>`
        Coordinates defining a sphere
    data : ndarray, double
        Data for each angle, must have size corresponding to the number of
        points given in coordinates.
    cmap : matplotlib colomap, optional
        Colormap for the plot, see matplotlib.cm
    phase : boolean, optional
        Encode the phase of the data in the colormap. This option will be
        activated by default of the data is complex valued.
    ax : matplotlib.axis, None, optional
        The matplotlib axis object used for plotting. By default `None`, which
        will create a new axis object.

    """ # noqa: 501
    coordinates = convert_coordinates(coordinates)
    tri, xyz = _triangulation_sphere(coordinates, np.ones_like(data))
    fig = plt.gcf()

    if ax is None:
        ax = plt.gca() if fig.axes else plt.axes(projection='3d')

    elif '3d' not in ax.name:
        raise ValueError("The projection of the axis needs to be '3d'")

    if np.iscomplex(data).any() or phase:
        itype = 'phase'
        if cmap is None:
            cmap = phase_twilight()
        clabel = 'Phase (rad)'
    else:
        itype = 'amplitude'
        if cmap is None:
            cmap = plt.get_cmap('viridis')
        clabel = 'Amplitude'

    cdata, vmin, vmax = _balloon_color_data(tri, data, itype)

    plot = ax.plot_trisurf(tri,
                           xyz[2],
                           cmap=cmap,
                           antialiased=True,
                           vmin=vmin,
                           vmax=vmax)

    plot.set_array(cdata)

    if colorbar:
        fig.colorbar(plot, ax=ax, label=clabel)

    ax.set_xlabel('x[m]')
    ax.set_ylabel('y[m]')
    ax.set_zlabel('z[m]')

    ax.set_box_aspect([
        np.ptp(coordinates.x),
        np.ptp(coordinates.y),
        np.ptp(coordinates.z)])

    return plot


def balloon_wireframe(
        coordinates,
        data,
        cmap=None,
        phase=False,
        colorbar=True,
        ax=None):
    """Plot data on a sphere defined by the coordinate angles
    theta and phi. The magnitude information is mapped onto the radius of the
    sphere. The colormap represents either the phase or the magnitude of the
    data array.

    Note
    ----
    When plotting the phase encoded in the colormap, the function will switch
    to the HSV colormap and ignore the user input for the cmap input variable.

    Parameters
    ----------
    coordinates : :class:`spharpy.samplings.Coordinates`, :doc:`pf.Coordinates <pyfar:classes/pyfar.coordinates>`
        Coordinates defining a sphere
    data : ndarray, double
        Data for each angle, must have size corresponding to the number of
        points given in coordinates.
    cmap : matplotlib colomap, optional
        Colormap for the plot, see matplotlib.cm
    phase : boolean, optional
        Encode the phase of the data in the colormap. This option will be
        activated by default of the data is complex valued.
    """ # noqa: 501
    coordinates = convert_coordinates(coordinates)
    tri, xyz = _triangulation_sphere(coordinates, data)
    fig = plt.gcf()

    if ax is None:
        ax = plt.gca() if fig.axes else plt.axes(projection='3d')

    elif '3d' not in ax.name:
        raise ValueError("The projection of the axis needs to be '3d'")

    if np.iscomplex(data).any() or phase:
        itype = 'phase'
        if cmap is None:
            cmap = phase_twilight()
        clabel = 'Phase (rad)'
    else:
        itype = 'amplitude'
        if cmap is None:
            cmap = plt.get_cmap('viridis')
        clabel = 'Amplitude'

    cdata, vmin, vmax = _balloon_color_data(tri, data, itype)

    plot = ax.plot_trisurf(tri,
                           xyz[2],
                           antialiased=True,
                           vmin=vmin,
                           vmax=vmax)

    cnorm = plt.Normalize(vmin, vmax)
    cmap_colors = cmap(cnorm(cdata))

    cmappable = mpl.cm.ScalarMappable(cnorm, cmap)
    cmappable.set_array(np.linspace(vmin, vmax, cdata.size))

    plot.set_edgecolors(cmap_colors)
    plot.set_facecolors(np.ones(cmap_colors.shape)*0.9)

    if colorbar:
        fig.colorbar(cmappable, ax=ax, label=clabel)

    ax.set_xlabel('x[m]')
    ax.set_ylabel('y[m]')
    ax.set_zlabel('z[m]')

    plot.set_facecolors(np.ones(cmap_colors.shape)*0.9)

    ax.set_box_aspect([
        np.ptp(xyz[0]),
        np.ptp(xyz[1]),
        np.ptp(xyz[2])])

    plot.set_facecolor([0.9, 0.9, 0.9, 0.9])

    return plot


def balloon(
        coordinates,
        data,
        cmap=None,
        phase=False,
        colorbar=True,
        ax=None,
        *args,
        **kwargs):
    """Plot data on a sphere defined by the coordinate angles theta and phi.
    The magnitude information is mapped onto the radius of the sphere.
    The colormap represents either the phase or the magnitude of the
    data array.


    Note
    ----
    When plotting the phase encoded in the colormap, the function will switch
    to the HSV colormap and ignore the user input for the cmap input variable.

    Parameters
    ----------
    coordinates : :class:`spharpy.samplings.Coordinates`, :doc:`pf.Coordinates <pyfar:classes/pyfar.coordinates>`
        Coordinates defining a sphere
    data : ndarray, double
        Data for each angle, must have size corresponding to the number of
        points given in coordinates.
    cmap : matplotlib colomap, optional
        Colormap for the plot, see matplotlib.cm
    phase : boolean, optional
        Encode the phase of the data in the colormap. This option will be
        activated by default of the data is complex valued.
    """ # noqa: 501
    coordinates = convert_coordinates(coordinates)

    tri, xyz = _triangulation_sphere(coordinates, data)
    fig = plt.gcf()

    if ax is None:
        ax = plt.gca() if fig.axes else plt.axes(projection='3d')

    elif '3d' not in ax.name:
        raise ValueError("The projection of the axis needs to be '3d'")

    if np.iscomplex(data).any() or phase:
        itype = 'phase'
        if cmap is None:
            cmap = phase_twilight()
        clabel = 'Phase (rad)'
    else:
        itype = 'amplitude'
        if cmap is None:
            cmap = plt.get_cmap('viridis')
        clabel = 'Amplitude'

    cdata, vmin, vmax = _balloon_color_data(tri, data, itype)

    plot = ax.plot_trisurf(tri,
                           xyz[2],
                           cmap=cmap,
                           antialiased=True,
                           vmin=vmin,
                           vmax=vmax,
                           *args,
                           **kwargs)

    plot.set_array(cdata)

    ax.set_box_aspect([
        np.ptp(xyz[0]),
        np.ptp(xyz[1]),
        np.ptp(xyz[2])])

    if colorbar:
        fig.colorbar(plot, ax=ax, label=clabel)

    ax.set_xlabel('x[m]')
    ax.set_ylabel('y[m]')
    ax.set_zlabel('z[m]')

    return plot


def voronoi_cells_sphere(sampling, round_decimals=13, ax=None):
    """Plot the Voronoi cells of a Voronoi tesselation on a sphere.

    Parameters
    ----------
    sampling : :class:`spharpy.samplings.SamplingSphere`, :doc:`pf.Coordinates <pyfar:classes/pyfar.coordinates>`
        Sampling as SamplingSphere object
    round_decimals : int
        Decimals to be rounded to for eliminating duplicate points in
        the voronoi diagram
    ax : AxesSubplot, None, optional
        The subplot axes to use for plotting. The used projection needs to be
        '3d'.

    """ # noqa: 501
    sampling = convert_coordinates(sampling)
    sv = spherical_voronoi(sampling, round_decimals=round_decimals)
    sv.sort_vertices_of_regions()
    points = sampling.cartesian.T

    fig = plt.gcf()
    if ax is None:
        ax = plt.gca() if fig.axes else plt.axes(projection='3d')

    if '3d' not in ax.name:
        raise ValueError("The projection of the axis needs to be '3d'")

    if version.parse(mpl.__version__) < version.parse('3.1.0'):
        ax.set_aspect('equal')

    # plot the unit sphere for reference (optional)
    u = np.linspace(0, 2 * np.pi, 100)
    v = np.linspace(0, np.pi, 100)
    x = np.outer(np.cos(u), np.sin(v))
    y = np.outer(np.sin(u), np.sin(v))
    z = np.outer(np.ones(np.size(u)), np.cos(v))
    ax.plot_surface(x, y, z, color='y', alpha=0.1)

    ax.scatter(points[:, 0], points[:, 1], points[:, 2], c='r')

    for region in sv.regions:
        polygon = Poly3DCollection(
            [sv.vertices[region]], alpha=0.5, facecolor=None)
        polygon.set_edgecolor((0, 0, 0, 1))
        polygon.set_facecolor((1, 1, 1, 0.))

        ax.add_collection3d(polygon)

    ax.set_box_aspect([
        np.ptp(sampling.x),
        np.ptp(sampling.y),
        np.ptp(sampling.z)])

    ax.set_xlabel('x[m]')
    ax.set_ylabel('y[m]')
    ax.set_zlabel('z[m]')


def _combined_contour(x, y, data, limits, cmap, ax):
    """Combine a filled contour plot with a black line contour plot for
    better highlighting.

    Parameters
    ----------
    x : ndarray, double
        The x coordinates.
    y : ndarray, double
        The y coordinates.
    data : ndarray, double
        The data array.
    limits : tuple, list
        Tuple or list containing the maximum and minimum to which the colormap
        needs to be clipped.
    cmap : matplotlib.colormap
        The colormap
    ax : matplotlib.axes
        The axes object into which the contour is plotted

    Returns
    -------
    cf : matplotlib.ScalarMappable
        The scalar mappable for the contour plot

    """
    extend = 'neither'
    if limits is None:
        limits = (data.min(), data.max())
    else:
        mask_min = data < limits[0]
        data[mask_min] = limits[0]
        mask_max = data > limits[1]
        data[mask_max] = limits[1]
        if np.any(mask_max) & np.any(mask_min):
            extend = 'both'
        elif np.any(mask_max) & ~np.any(mask_min):
            extend = 'max'
        elif ~np.any(mask_max) & np.any(mask_min):
            extend = 'min'

    ax.tricontour(x, y, data, linewidths=0.5, colors='k',
                  vmin=limits[0], vmax=limits[1], extend=extend)
    return ax.tricontourf(
        x, y, data, cmap=cmap, vmin=limits[0], vmax=limits[1], extend=extend)


def pcolor_map(
        coordinates,
        data,
        projection='mollweide',
        limits=None,
        cmap=plt.get_cmap('viridis'),
        refine=False,
        ax=None,
        **kwargs):
    """
    Plot the map projection of data points sampled on a spherical surface.
    The data has to be real.

    Notes
    -----
    In case limits are given, all out of bounds data will be clipped to the
    respective limit.

    Parameters
    ----------
    coordinates : :class:`spharpy.samplings.Coordinates`, :doc:`pf.Coordinates <pyfar:classes/pyfar.coordinates>`
        Coordinates defining a sphere
    data: ndarray, double
        Data for each angle, must have size corresponding to the number of
        points given in coordinates.

    """ # noqa: 501
    coordinates = convert_coordinates(coordinates)
    tri = mtri.Triangulation(coordinates.longitude, coordinates.latitude)
    if refine is not None:
        subdiv = refine if isinstance(refine, int) else 2
        refiner = mtri.UniformTriRefiner(tri)
        tri, data = refiner.refine_field(
            data,
            triinterpolator=mtri.LinearTriInterpolator(tri, data),
            subdiv=subdiv)

    fig = plt.gcf()

    if ax is None:
        ax = plt.gca() if fig.axes else plt.axes(projection=projection)

    if ax.name != projection:
        raise ValueError(
            "Projection does not match the projection of the axis",
            f"Needs to be '{projection}', but is '{ax.name}'")

    ax.set_xlabel('Longitude [$^\\circ$]')
    ax.set_ylabel('Latitude [$^\\circ$]')

    extend = 'neither'
    if limits is None:
        limits = (data.min(), data.max())
    else:
        mask_min = data < limits[0]
        data[mask_min] = limits[0]
        mask_max = data > limits[1]
        data[mask_max] = limits[1]
        if np.any(mask_max) & np.any(mask_min):
            extend = 'both'
        elif np.any(mask_max) & ~np.any(mask_min):
            extend = 'max'
        elif ~np.any(mask_max) & np.any(mask_min):
            extend = 'min'

    cf = ax.tripcolor(
        tri, data, cmap=cmap, vmin=limits[0], vmax=limits[1], **kwargs)

    plt.grid(True)
    cb = fig.colorbar(cf, ax=ax, extend=extend)
    cb.set_label('Amplitude')

    return cf


def contour_map(
        coordinates,
        data,
        projection='mollweide',
        limits=None,
        cmap=plt.get_cmap('viridis'),
        colorbar=True,
        levels=None,
        ax=None):
    """
    Plot the map projection of data points sampled on a spherical surface.
    The data has to be real.

    Notes
    -----
    In case limits are given, all out of bounds data will be clipped to the
    respective limit.

    Parameters
    ----------
    latitude: ndarray, double
        Geodetic latitude angle of the map, must be in [-pi/2, pi/2]
    longitude: ndarray, double
        Geodetic longitude angle of the map, must be in [-pi, pi]
    data: ndarray, double
        Data for each angle, must have size corresponding to the number of
        points given in coordinates.

    """
    coordinates = convert_coordinates(coordinates)
    fig = plt.gcf()

    res = int(np.ceil(np.sqrt(coordinates.n_points)))

    xi, yi = np.meshgrid(
        np.linspace(-np.pi, np.pi, res*2),
        np.linspace(-np.pi/2, np.pi/2, res))

    interp = interpolate_data_on_sphere(coordinates, data)
    zi = interp(xi, yi)

    if ax is None:
        ax = plt.gca() if fig.axes else plt.axes(projection=projection)

    if ax.name != projection:
        raise ValueError(
            "Projection does not match the projection of the axis",
            f"Needs to be '{projection}', but is '{ax.name}'")

    ax.set_xlabel('Longitude [$^\\circ$]')
    ax.set_ylabel('Latitude [$^\\circ$]')

    extend = 'neither'
    if limits is None:
        limits = (zi.min(), zi.max())
    else:
        mask_min = zi < limits[0]
        zi[mask_min] = limits[0]
        mask_max = zi > limits[1]
        zi[mask_max] = limits[1]
        if np.any(mask_max) and np.any(mask_min):
            extend = 'both'
        elif np.any(mask_max) and not np.any(mask_min):
            extend = 'max'
        elif not np.any(mask_max) and np.any(mask_min):
            extend = 'min'

    ax.contour(xi, yi, zi, levels=levels, linewidths=0.5, colors='k',
               vmin=limits[0], vmax=limits[1], extend=extend)
    cf = ax.pcolormesh(xi, yi, zi, cmap=cmap, shading='gouraud',
                       vmin=limits[0], vmax=limits[1])

    plt.grid(True)
    if colorbar:
        cb = fig.colorbar(cf, ax=ax, ticks=levels)
        cb.set_label('Amplitude')

    return cf


def contour(
        coordinates, data, limits=None, cmap=plt.get_cmap('viridis'),
<<<<<<< HEAD
        show=True, ax=None):
=======
        ax=None):
>>>>>>> b0e33c05
    """
    Plot the map projection of data points sampled on a spherical surface.
    The data has to be real-valued.

    Notes
    -----
    In case limits are given, all out of bounds data will be clipped to the
    respective limit.

    Parameters
    ----------
    coordinates : :class:`spharpy.samplings.Coordinates`, :doc:`pf.Coordinates <pyfar:classes/pyfar.coordinates>`
        Coordinates defining a sphere
    data: ndarray, double
        Data for each angle, must have size corresponding to the number of
        points given in coordinates.

    """ # noqa: 501
    coordinates = convert_coordinates(coordinates)
    lat_deg = coordinates.latitude * 180/np.pi
    lon_deg = coordinates.longitude * 180/np.pi
    fig = plt.gcf()
    if ax is None:
        ax = plt.gca()
    ax.set_xlabel('Longitude [$^\\circ$]')
    ax.set_ylabel('Latitude [$^\\circ$]')

    cf = _combined_contour(lon_deg, lat_deg, data, limits, cmap, ax)

    plt.grid(True)
    cb = fig.colorbar(cf, ax=ax)
    cb.set_label('Amplitude')

    return cf


class MidpointNormalize(colors.Normalize):
    """Colormap norm with a defined midpoint. Useful for normalization of
    colormaps representing deviations from a defined midpoint.
    Taken from the official matplotlib documentation at
    https://matplotlib.org/users/colormapnorms.html
    """
    def __init__(self, vmin=None, vmax=None, midpoint=0., clip=False):
        self.midpoint = midpoint
        colors.Normalize.__init__(self, vmin, vmax, clip)

    def __call__(self, value, clip=None):
        # I'm ignoring masked values and all kinds of edge cases to make a
        # simple example...
        x, y = [self.vmin, self.midpoint, self.vmax], [0, 0.5, 1]
        return np.ma.masked_array(np.interp(value, x, y))<|MERGE_RESOLUTION|>--- conflicted
+++ resolved
@@ -728,11 +728,7 @@
 
 def contour(
         coordinates, data, limits=None, cmap=plt.get_cmap('viridis'),
-<<<<<<< HEAD
-        show=True, ax=None):
-=======
         ax=None):
->>>>>>> b0e33c05
     """
     Plot the map projection of data points sampled on a spherical surface.
     The data has to be real-valued.

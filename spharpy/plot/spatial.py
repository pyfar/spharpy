--- conflicted
+++ resolved
@@ -6,12 +6,8 @@
 import matplotlib.tri as mtri
 import numpy as np
 import scipy.spatial as sspat
-<<<<<<< HEAD
 import pyfar as pf
-from matplotlib import cm, colors
-=======
 from matplotlib import colors
->>>>>>> b0e33c05
 from mpl_toolkits.mplot3d import Axes3D
 __all__ = [Axes3D]
 from mpl_toolkits.mplot3d.art3d import Poly3DCollection
@@ -336,7 +332,6 @@
     phase : boolean, optional
         Encode the phase of the data in the colormap. This option will be
         activated by default of the data is complex valued.
-<<<<<<< HEAD
     show : boolean, optional
         Whether to show the figure or not
 
@@ -352,10 +347,6 @@
         >>> spharpy.plot.balloon_wireframe(coords, data, phase=True)
 
     """
-=======
-    """ # noqa: 501
-    coordinates = convert_coordinates(coordinates)
->>>>>>> b0e33c05
     tri, xyz = _triangulation_sphere(coordinates, data)
     fig = plt.gcf()
 
@@ -444,13 +435,6 @@
     phase : boolean, optional
         Encode the phase of the data in the colormap. This option will be
         activated by default of the data is complex valued.
-<<<<<<< HEAD
-    show : boolean, optional
-        Wheter to show the figure or not
-=======
-    """ # noqa: 501
-    coordinates = convert_coordinates(coordinates)
->>>>>>> b0e33c05
 
     Examples
     --------
@@ -463,7 +447,7 @@
         >>> data = np.sin(coords.colatitude) * np.cos(coords.azimuth)
         >>> spharpy.plot.balloon(coords, data)
 
-    """ # noqa: 501
+    """
     tri, xyz = _triangulation_sphere(coordinates, data)
     fig = plt.gcf()
 

"""
Collection of sampling schemes for the sphere.
"""
import os
from urllib3.exceptions import InsecureRequestWarning
import numpy as np
from pyfar import Coordinates
import spharpy
import warnings
import scipy.io as sio
import requests
from multiprocessing.pool import ThreadPool

from ._eqsp import point_set as eq_point_set
from ._eqsp import lebedev_sphere


def cube_equidistant(n_points):
    """
    Create a cuboid sampling with equidistant spacings in x, y, and z.

    The cube will have dimensions 1 x 1 x 1.

    Parameters
    ----------
    n_points : int, tuple
        Number of points in the sampling. If a single value is given, the
        number of sampling positions will be the same in every axis. If a
        tuple is given, the number of points will be set as
        ``(n_x, n_y, n_z)``.

    Returns
    -------
    sampling : :py:class:`pyfar.Coordinates`
        Sampling positions as Coordinate object.
        Does not contain sampling weights.

    Examples
    --------

    .. plot::

        >>> import spharpy as sp
        >>> coords = sp.samplings.cube_equidistant(3)
        >>> sp.plot.scatter(coords)
    """
    if np.size(n_points) == 1:
        n_x = n_points
        n_y = n_points
        n_z = n_points
    elif np.size(n_points) == 3:
        n_x = n_points[0]
        n_y = n_points[1]
        n_z = n_points[2]
    else:
        raise ValueError("The number of points needs to be either an integer \
                or a tuple with 3 elements.")

    x = np.linspace(-1, 1, n_x)
    y = np.linspace(-1, 1, n_y)
    z = np.linspace(-1, 1, n_z)

    x_grid, y_grid, z_grid = np.meshgrid(x, y, z)

    return Coordinates(x_grid.flatten(), y_grid.flatten(), z_grid.flatten())


def hyperinterpolation(n_points=None, n_max=None, radius=1.):
    r"""
    Return a Hyperinterpolation sampling grid.

    After Sloan and Womersley [#]_. The samplings are available for
    1 <= `n_max` <= 200 (``n_points = (n_max + 1)^2``).

    Parameters
    ----------
    n_points : int
        Number of sampling points in the grid. Related to the spherical
        harmonic order by ``n_points = (n_max + 1)**2``. Either `n_points`
        or `n_max` must be provided. The default is ``None``.
    n_max : int
        Maximum applicable spherical harmonic order. Related to the number of
        points by ``n_max = np.sqrt(n_points) - 1``. Either `n_points` or
        `n_max` must be provided. The default is ``None``.
    radius : number, optional
        Radius of the sampling grid in meters. The default is ``1``.

    Returns
    -------
    sampling : :py:class:`spharpy.SamplingSphere`
        Sampling positions including sampling weights.

    Notes
    -----
    This implementation uses precalculated sets of points from [#]_. The data
    up to ``n_max = 20`` are loaded the first time this function is called.
    The remaining data is loaded upon request.

    References
    ----------
    .. [#]  I. H. Sloan and R. S. Womersley, “Extremal Systems of Points and
            Numerical Integration on the Sphere,” Advances in Computational
            Mathematics, vol. 21, no. 1/2, pp. 107-125, 2004.
    .. [#]  https://web.maths.unsw.edu.au/~rsw/Sphere/MaxDet/

    Examples
    --------

    .. plot::

        >>> import spharpy as sp
        >>> coords = sp.samplings.hyperinterpolation(n_max=3)
        >>> sp.plot.scatter(coords)

    """
    if (n_points is None) and (n_max is None):
        for o in range(1, 100):
            print(f"SH order {o}, number of points {(o + 1)**2}")
        return None

    # check input
    if n_points is not None and n_max is not None:
        raise ValueError("Either n_points or n_max must be None.")

    # get number of points or spherical harmonic order
    if n_max is not None:
        if n_max < 1 or n_max > 200:
            raise ValueError('n_max must be between 1 and 200')
        n_points = (n_max + 1)**2
    else:
        if n_points not in [(n + 1)**2 for n in range(1, 200)]:
            raise ValueError('invalid value for n_points')
        n_max = int(np.sqrt(n_points) - 1)

    # download data if necessary
    filename = "samplings_extremal_md%03d.%05d" % (n_max, n_points)
    filename = os.path.join(os.path.dirname(__file__), "_eqsp",  filename)
    if not os.path.exists(filename):
        if n_max < 21:
            _sph_extremal_load_data(np.arange(1, 21))
        else:
            _sph_extremal_load_data(n_max)

    # open data
    with open(filename, 'rb') as f:
        file_data = f.read()

    # format data
    file_data = file_data.decode()
    file_data = np.fromstring(
        file_data,
        dtype=float, count=int(n_points)*4,
        sep=' ').reshape((int(n_points), 4))

    # normalize weights
    weights = file_data[:, 3]

    # generate Coordinates object
    sampling = spharpy.SamplingSphere(
        file_data[:, 0] * radius,
        file_data[:, 1] * radius,
        file_data[:, 2] * radius,
        n_max=n_max, weights=weights, quadrature=False,
        comment='extremal spherical sampling grid')

    return sampling


<<<<<<< HEAD
def spherical_t_design(degree=None, n_max=None, criterion='const_energy',
                       radius=1.):
    r"""
=======
def t_design(degree=None, n_max=None, criterion='const_energy',
             radius=1.):
    """
>>>>>>> d35799bd
    Return spherical t-design sampling grid.

    For detailed information, see [#]_.
    For a spherical harmonic order :math:`n_{sh}`, a t-Design of degree
    :math:`t=2n_{sh}` for constant energy or :math:`t=2n_{sh}+1` additionally
    ensuring a constant angular spread of energy is required [#]_. For a given
    degree t

    .. math::

        L = \lceil \frac{(t+1)^2}{2} \rceil+1,

    points will be generated, except for t = 3, 5, 7, 9, 11, 13, and 15.
    T-designs allow for an inverse spherical harmonic transform matrix
    calculated as :math:`D = \frac{4\pi}{L} \mathbf{Y}^\mathrm{H}` with
    :math:`\mathbf{Y}^\mathrm{H}` being the hermitian transpose of the
    spherical harmonics matrix.

    Parameters
    ----------
    degree : int
        T-design degree between ``1`` and ``180``. Either `degree` or
        `n_max` must be provided. The default is ``None``.
    n_max : int
        Maximum applicable spherical harmonic order. Related to the degree
        by ``degree = 2 * n_max`` (``const_energy``) and
        ``degree = 2 * n_max + 1`` (``const_angular_spread``). Either
        `degree` or `n_max` must be provided. The default is ``None``.
    criterion : ``const_energy``, ``const_angular_spread``
        Design criterion ensuring only a constant energy or additionally
        constant angular spread of energy. The default is ``const_energy``.
    radius : number, optional
        Radius of the sampling grid in meters. The default is ``1``.

    Returns
    -------
    sampling : :py:class:`spharpy.SamplingSphere`
        Sampling positions. Sampling weights can be obtained from
        :py:func:`calculate_sampling_weights`.

    Notes
    -----
    This function downloads a pre-calculated set of points from [#]_ . The data
    up to ``degree = 20`` are loaded the first time this function is called.
    The remaining data is loaded upon request.

    References
    ----------

    .. [#]  C. An, X. Chen, I. H. Sloan, and R. S. Womersley, “Well Conditioned
            Spherical Designs for Integration and Interpolation on the
            Two-Sphere,” SIAM Journal on Numerical Analysis, vol. 48, no. 6,
            pp. 2135-2157, Jan. 2010.
    .. [#]  F. Zotter, M. Frank, and A. Sontacchi, “The Virtual T-Design
            Ambisonics-Rig Using VBAP,” in Proceedings on the Congress on
            Sound and Vibration, 2010.
    .. [#]  http://web.maths.unsw.edu.au/~rsw/Sphere/EffSphDes/sf.html

    Examples
    --------

    .. plot::

        >>> import spharpy as sp
        >>> coords = sp.samplings.t_design(n_max=3)
        >>> sp.plot.scatter(coords)

    """

    # check input
    if (degree is None) and (n_max is None):
        print('Possible input values:')
        for d in range(1, 181):
            print(f"degree {d}, n_max {int(d / 2)} ('const_energy'), \
                {int((d - 1) / 2)} ('const_angular_spread')")
        return None

    if criterion not in ['const_energy', 'const_angular_spread']:
        raise ValueError("Invalid design criterion. Must be 'const_energy' \
                         or 'const_angular_spread'.")

    if degree is not None and n_max is not None:
        raise ValueError("Either n_points or n_max must be None.")

    # get the degree
    if degree is None:
        if criterion == 'const_energy':
            degree = 2 * n_max
        else:
            degree = 2 * n_max + 1
    # get the SH order for the meta data entry in the Coordinates object
    else:
        if criterion == 'const_energy':
            n_max = int(degree / 2)
        else:
            n_max = int((degree - 1) / 2)

    if degree < 1 or degree > 180:
        raise ValueError('degree must be between 1 and 180.')

    # get the number of points
    n_points = int(np.ceil((degree + 1)**2 / 2) + 1)
    n_points_exceptions = {3: 8, 5: 18, 7: 32, 9: 50, 11: 72, 13: 98, 15: 128}
    if degree in n_points_exceptions:
        n_points = n_points_exceptions[degree]

    # download data if necessary
    filename = "samplings_t_design_sf%03d.%05d" % (degree, n_points)
    filename = os.path.join(os.path.dirname(__file__), "_eqsp",  filename)
    if not os.path.exists(filename):
        if degree < 21:
            _sph_t_design_load_data(np.arange(1, 21))
        else:
            _sph_t_design_load_data(degree)

    # open data
    with open(filename, 'rb') as f:
        file_data = f.read()

    # format data
    file_data = file_data.decode()
    points = np.fromstring(
        file_data,
        dtype=np.double,
        sep=' ').reshape((n_points, 3))

    # generate Coordinates object
    sampling = spharpy.SamplingSphere(
        points[..., 0] * radius,
        points[..., 1] * radius,
        points[..., 2] * radius,
        n_max=n_max, quadrature=False)

    return sampling


def dodecahedron(radius=1.):
    """
    Generate a sampling based on the center points of the twelve
    dodecahedron faces.

    Parameters
    ----------
    radius : number, optional
        Radius of the sampling grid. The default is ``1``.

    Returns
    -------
    sampling : :py:class:`spharpy.SamplingSphere`
        Sampling positions. Sampling weights can be obtained from
        :py:func:`calculate_sampling_weights`.

    Examples
    --------

    .. plot::

        >>> import spharpy as sp
        >>> coords = sp.samplings.dodecahedron()
        >>> sp.plot.scatter(coords)
    """

    dihedral = 2 * np.arcsin(np.cos(np.pi / 3) / np.sin(np.pi / 5))
    R = np.tan(np.pi / 3) * np.tan(dihedral / 2)
    rho = np.cos(np.pi / 5) / np.sin(np.pi / 10)

    theta1 = np.arccos((np.cos(np.pi / 5)
                       / np.sin(np.pi / 5))
                       / np.tan(np.pi / 3))

    a2 = 2 * np.arccos(rho / R)

    theta2 = theta1 + a2
    theta3 = np.pi - theta2
    theta4 = np.pi - theta1

    phi1 = 0
    phi2 = 2 * np.pi / 3
    phi3 = 4 * np.pi / 3

    theta = np.concatenate((
        np.tile(theta1, 3),
        np.tile(theta2, 3),
        np.tile(theta3, 3),
        np.tile(theta4, 3)))
    phi = np.tile(np.array([
        phi1,
        phi2,
        phi3,
        phi1 + np.pi / 3,
        phi2 + np.pi / 3,
        phi3 + np.pi / 3]), 2)
    rad = radius * np.ones(np.size(theta))

    return spharpy.SamplingSphere.from_spherical_colatitude(
        phi, theta, rad, quadrature=False)


def icosahedron(radius=1.):
    """
    Generate a sampling from the center points of the twenty icosahedron faces.

    Parameters
    ----------
    radius : number, optional
        Radius of the sampling grid. The default is ``1``.

    Returns
    -------
    sampling : :py:class:`spharpy.SamplingSphere`
        Sampling positions. Sampling weights can be obtained from
        :py:func:`calculate_sampling_weights`.

    Examples
    --------

    .. plot::

        >>> import spharpy as sp
        >>> coords = sp.samplings.icosahedron()
        >>> sp.plot.scatter(coords)

    """
    gamma_R_r = np.arccos(np.cos(np.pi/3) / np.sin(np.pi/5))
    gamma_R_rho = np.arccos(1/(np.tan(np.pi/5) * np.tan(np.pi/3)))

    theta = np.tile(np.array([np.pi - gamma_R_rho,
                              np.pi - gamma_R_rho - 2 * gamma_R_r,
                              2 * gamma_R_r + gamma_R_rho,
                              gamma_R_rho]), 5)
    theta = np.sort(theta)
    phi = np.arange(0, 2 * np.pi, 2 * np.pi / 5)
    phi = np.concatenate((np.tile(phi, 2), np.tile(phi + np.pi / 5, 2)))

    return spharpy.SamplingSphere.from_spherical_colatitude(
        phi, theta, radius, quadrature=False)


def equiangular(n_points=None, n_max=None, radius=1.):
    r"""
    Generate an equiangular sampling of the sphere.

    For detailed information, see [#]_, Chapter 3.2. This is a quadrature
    sampling with the sum of the sampling weights in `sampling.weights`
    being :math:`4\pi` if the number of rings is even and the number of
    points in azimuth and elevation are equal. This condition is always
    fulfilled if the number of points is chosen through ``n_max``.
    This sampling does not contain points at the North and South Pole and is
    typically used for spherical harmonics processing. See
    :py:func:`equal_angle` and :py:func:`great_circle` for samplings
    containing points at the poles.

    Parameters
    ----------
    n_points : int, tuple of two ints
        Number of sampling points in azimuth and elevation. Either `n_points`
        or `n_max` must be provided. The default is ``None``.
    n_max : int
        Maximum applicable spherical harmonic order. If this is provided,
        'n_points' is set to ``2 * n_max + 1``. Either `n_points` or
        `n_max` must be provided. The default is ``None``.
    radius : number, optional
        Radius of the sampling grid. The default is ``1``.

    Returns
    -------
    sampling : :py:class:`spharpy.SamplingSphere`
        Sampling positions including sampling weights.

    References
    ----------
    .. [#] B. Rafaely, Fundamentals of spherical array processing, 1st ed.
           Berlin, Heidelberg, Germany: Springer, 2015.

    Examples
    --------

    .. plot::

        >>> import spharpy as sp
        >>> coords = sp.samplings.equiangular(n_max=3)
        >>> sp.plot.scatter(coords)

    """
    if (n_points is None) and (n_max is None):
        raise ValueError(
            "Either the n_points or n_max needs to be specified.")

    # get number of points from required spherical harmonic order
    # ([#], equation 3.4)
    if n_max is not None:
        n_points = 2 * (int(n_max) + 1)

    # get the angles
    n_points = np.asarray(n_points)
    if n_points.size == 2:
        n_phi = n_points[0]
        n_theta = n_points[1]
    else:
        n_phi = n_points
        n_theta = n_points

    theta_angles = np.arange(np.pi / (n_theta * 2), np.pi, np.pi / n_theta)
    phi_angles = np.arange(0, 2 * np.pi, 2 * np.pi / n_phi)

    # construct the sampling grid
    theta, phi = np.meshgrid(theta_angles, phi_angles)
    rad = radius * np.ones(theta.size)

    # compute maximum applicable spherical harmonic order
    if n_max is None:
        n_max = int(np.min([n_phi / 2 - 1, n_theta / 2 - 1]))
    else:
        n_max = int(n_max)

    # compute sampling weights ([1], equation 3.11)
    # Note that this is only valid if the number of points in ring is even
    # and the number of points in azimuth and elevation are equal
    if (n_theta != n_phi) or np.any(np.mod(n_points, 2) > 0):
        weights = None
        quadrature = False
    else:
        q = 2 * np.arange(0, n_max + 1) + 1
        weights_theta = np.sin(theta_angles) * (
            1/q @ np.sin(q[np.newaxis].T @ theta_angles[np.newaxis]))

        weights = np.tile(weights_theta*2*np.pi / (n_max+1)**2, n_phi)
        quadrature = True

    # make Coordinates object
    sampling = spharpy.SamplingSphere.from_spherical_colatitude(
        phi.reshape(-1), theta.reshape(-1), rad,
        weights=weights, n_max=n_max, quadrature=quadrature)

    return sampling


def gaussian(n_points=None, n_max=None, radius=1.):
    r"""
    Generate sampling of the sphere based on the Gaussian quadrature.

    For detailed information, see [#]_ (Section 3.3). This is a quadrature
    sampling with the sum of the sampling weights in `sampling.weights`
    being :math:`4\pi`.
    This sampling does not contain points at the North and South Pole and is
    typically used for spherical harmonics processing. See
    :py:func:`equal_angle` and :py:func:`great_circle` for samplings
    containing points at the poles.

    Parameters
    ----------
    n_points : int
        Number of sampling points in elevation. The number of points in
        azimuth is always ``2*n_points``. Either `n_points`
        or `n_max` must be provided. The default is ``None``.
    n_max : int
        Maximum applicable spherical harmonic order. If this is provided,
        `n_points` is set to ``(2 * (n_max + 1), n_max + 1)``. Either
        `n_points` or `n_max` must be provided. The default is ``None``.
    radius : number, optional
        Radius of the sampling grid in meters. The default is ``1``.

    Returns
    -------
    sampling : :py:class:`spharpy.SamplingSphere`
        Sampling positions including sampling weights.

    References
    ----------
    .. [#] B. Rafaely, Fundamentals of spherical array processing, 1st ed.
           Berlin, Heidelberg, Germany: Springer, 2015.

    Examples
    --------

    .. plot::

        >>> import spharpy as sp
        >>> coords = sp.samplings.gaussian(n_max=3)
        >>> sp.plot.scatter(coords)

    """
    if (n_points is None) and (n_max is None):
        raise ValueError(
            "Either the n_points or n_max needs to be specified.")

    elif (n_points is not None) and (n_max is None):
        if (
            not isinstance(n_points, (int, np.integer)) or
            (np.asarray(n_points).size > 1)
        ):
            raise ValueError(
                "The number of points needs to be a positive natural number. ",
                f"Instead it is {n_points}",
            )

    # get number of points from required spherical harmonic order
    # ([1], chapter 3.3)
    if n_max is not None:
        n_phi = int(n_max+1)*2
        n_theta = int(n_max) + 1
    else:
        n_theta = n_points
        n_phi = 2*n_points

    # compute the maximum applicable spherical harmonic order
    if n_max is None:
        n_max = int(np.min([n_phi / 2 - 1, n_theta - 1]))
    else:
        n_max = int(n_max)

    # construct the sampling grid
    legendre, weights = np.polynomial.legendre.leggauss(n_max+1)
    theta_angles = np.arccos(legendre)

    phi_angles = np.arange(0, 2 * np.pi, 2 * np.pi / n_phi)
    theta, phi = np.meshgrid(theta_angles, phi_angles)

    # compute the sampling weights
    weights = np.tile(weights*np.pi/(n_max+1), 2*(n_max+1))

    # make Coordinates object
    sampling = spharpy.SamplingSphere.from_spherical_colatitude(
        phi.reshape(-1), theta.reshape(-1), radius,
        weights=weights, n_max=n_max, quadrature=True)

    return sampling


def eigenmike_em32():
    """Microphone positions of the Eigenmike em32 by mhacoustics.

    The data are according to the Eigenstudio user manual on the homepage [#]_.

    References
    ----------
    .. [#]  Eigenstudio User Manual, https://mhacoustics.com/download


    Returns
    -------
    sampling : :py:class:`spharpy.SamplingSphere`
        SamplingSphere object containing all sampling points

    Examples
    --------

    .. plot::

        >>> import spharpy as sp
        >>> coords = sp.samplings.eigenmike_em32()
        >>> sp.plot.scatter(coords)
    """
    rad = np.ones(32)
    theta = np.array([69.0, 90.0, 111.0, 90.0, 32.0, 55.0,
                      90.0, 125.0, 148.0, 125.0, 90.0, 55.0,
                      21.0, 58.0, 121.0, 159.0, 69.0, 90.0,
                      111.0, 90.0, 32.0, 55.0, 90.0, 125.0,
                      148.0, 125.0, 90.0, 55.0, 21.0, 58.0,
                      122.0, 159.0]) * np.pi / 180
    phi = np.array([0.0, 32.0, 0.0, 328.0, 0.0, 45.0,
                    69.0, 45.0, 0, 315.0, 291.0, 315.0,
                    91.0, 90.0, 90.0, 89.0, 180.0, 212.0,
                    180.0, 148.0, 180.0, 225.0, 249.0, 225.0,
                    180.0, 135.0, 111.0, 135.0, 269.0, 270.0,
                    270.0, 271.0]) * np.pi / 180

    return spharpy.SamplingSphere.from_spherical_colatitude(phi, theta, rad)


def eigenmike_em64():
    """Microphone positions of the Eigenmike em64 by mhacoustics.

    according to
    the Eigenmuke user manual on the homepage [#]_.

    References
    ----------
    .. [#]  Eigenmike em64 User Manual, https://eigenmike.com/sites/default/files/documentation-2024-09/getting%20started%20Guide%20to%20em64%20and%20ES3%20R01H.pdf

    Returns
    -------
    sampling : SamplingSphere
        SamplingSphere object containing all sampling points

    """  # noqa: E501

    rad = np.ones(64)*0.042

    theta = np.deg2rad(np.array([
        16.7656, 21.9677, 42.3941, 13.2817, 22.6728, 52.6925, 37.806, 43.3944,
        43.9386, 70.3132, 33.2231, 60.0257, 56.4763, 67.4936, 93.2735, 48.423,
        78.0793, 62.0685, 38.7171, 63.8004, 70.1946, 96.246, 81.0992, 106.094,
        67.7533, 91.7061, 39.9985, 68.7726, 60.8869, 82.2833, 63.0247, 89.794,
        137.5166, 139.7604, 135.2133, 160.3628, 162.577, 142.0685, 161.1987,
        162.577, 115.536, 86.2594, 116.0164, 95.3313, 90.0637, 111.4549,
        85.8671, 130.8398, 102.5775, 142.6375, 117.032, 117.5631, 115.8884,
        89.69, 118.4478, 93.9338, 106.3875, 81.0511, 135.9764, 142.6771,
        120.6556, 133.8834, 116.3591, 107.464,
    ]))

    phi = np.deg2rad(np.array([
        197.4561, 115.734, 81.911, 313.3592, 43.1785, 46.7324, 335.9958,
        14.5398, 204.4547, 206.542, 247.3219, 233.817, 264.5437, 99.6669,
        104.6842, 120.9227, 126.513, 148.2368, 162.6381, 178.5498, 21.2715,
        25.7834, 47.8607, 55.9075, 71.4285, 78.4921, 293.221, 290.5683,
        318.1354, 334.0042, 352.0227, 0, 174.0335, 212.7205, 251.9179,
        150.6471, 240.8266, 293.0625, 331.0098, 60.8266, 226.9135, 233.9255,
        193.6382, 209.6696, 183.169, 163.7105, 156.9524, 139.4318, 135.9729,
        102.3273, 112.5511, 83.1464, 307.7078, 309.1392, 278.2519, 282.9735,
        253.147, 260.0688, 59.7394, 14.2241, 32.4901, 334.0753, 2.0842,
        335.0677,
    ]))

    weights = np.array([
        0.954, 0.9738, 1.0029, 1.0426, 1.0426, 1.0024, 0.9738, 0.954, 1.009,
        0.9932, 1.0024, 1.0324, 0.954, 1.0024, 1.0079, 1.0268, 1.0151, 0.9463,
        1.012, 1.0253, 1.009, 0.9932, 1.0324, 1.0151, 0.954, 1.0079, 1.0029,
        1.0024, 1.0268, 0.9463, 1.012, 1.0253, 0.954, 0.9738, 1.0029, 1.0426,
        1.0426, 1.0024, 0.954, 0.9738, 1.0268, 1.0151, 1.012, 0.9463, 1.0253,
        1.009, 0.9932, 1.0024, 1.0324, 1.0029, 0.954, 1.0024, 1.0324, 1.0151,
        0.954, 1.0079, 1.0024, 1.0079, 1.0268, 1.012, 0.9463, 1.009, 1.0253,
        0.9932,
    ])
    # weights from the Eigenmike em64 user manual are not sufficiently
    # precise, so we need to re-normalize here
    weights = weights / np.sum(weights) * 4 * np.pi

    sampling = spharpy.SamplingSphere.from_spherical_colatitude(
        phi, theta, rad, n_max=6)
    sampling.weights = weights

    return sampling


def icosahedron_ke4():
    """Microphone positions of IHTA's KE4 spherical microphone array.
    The microphone marked as "1" defines the positive x-axis.

    Returns
    -------
    sampling : :py:class:`spharpy.SamplingSphere`
        SamplingSphere object containing all sampling points

    Examples
    --------

    .. plot::

        >>> import spharpy as sp
        >>> coords = sp.samplings.icosahedron_ke4()
        >>> sp.plot.scatter(coords)
    """

    theta = np.array([1.565269801525254, 2.294997457752220, 1.226592351686568,
                      1.226592351686568, 1.696605844149543, 2.409088979442091,
                      2.409088979442090, 1.696605844149543, 0.506378251408914,
                      0.506378251408914, 2.635214402180879, 1.444986809440250,
                      0.732503674147703, 0.732503674147703, 1.444986809440250,
                      2.635214402180879, 1.915000301903226, 0.846595195837573,
                      1.915000301903225, 1.576322852064539])

    phi = np.array([0.000000000000000, 6.283185307179586, 0.660263824203969,
                    5.622921482975618, 5.055791576545843, 5.241315660913181,
                    1.041869646266405, 1.227393730633743, 0.826693168093822,
                    5.456492139085764, 3.968285821683615, 4.368986384223536,
                    4.183462299856198, 2.099723007323388, 1.914198922956050,
                    2.314899485495971, 2.481328829385824, 3.141592653589793,
                    3.801856477793762, 3.141592653589793])

    rad = np.ones(20) * 0.065

    return spharpy.SamplingSphere.from_spherical_colatitude(
        phi, theta, rad, quadrature=False)


def equal_area(n_max, condition_num=2.5, n_points=None):
    """Sampling based on partitioning into faces with equal area.

    The implementation is based on [#]_ and Leopardi's MATLAB implementation.

    Parameters
    ----------
    n_max : int
        Spherical harmonic order
    condition_num : double
        Desired maximum condition number of the spherical harmonic basis matrix
    n_points : int, optional
        Number of points to start the condition number optimization. If set to
        None n_points will be (n_max+1)**2

    Returns
    -------
    sampling : :py:class:`spharpy.SamplingSphere`
        SamplingSphere object containing all sampling points

    References
    ----------
    .. [#]  P. Leopardi, “A partition of the unit sphere into regions of equal
            area and small diameter,” Electronic Transactions on Numerical
            Analysis, vol. 25, no. 12, pp. 309-327, 2006.

    Examples
    --------

    .. plot::

        >>> import spharpy as sp
        >>> coords = sp.samplings.equal_area(n_max=3)
        >>> sp.plot.scatter(coords)

    """
    if not n_points:
        n_points = (n_max+1)**2

    while True:
        point_data = eq_point_set(2, n_points)
        sampling = spharpy.SamplingSphere(
            point_data[0], point_data[1], point_data[2], quadrature=False)

        if condition_num == np.inf:
            break
        Y = spharpy.spherical.spherical_harmonic_basis(n_max, sampling)
        cond = np.linalg.cond(Y)
        if cond < condition_num:
            break
        n_points += 1

    sampling.n_max = n_max
    return sampling


def spiral_points(n_max, condition_num=2.5, n_points=None):
    """Sampling based on a spiral distribution of points on a sphere.

    The implementation is based on [#]_.

    Parameters
    ----------
    n_max : int
        Spherical harmonic order
    condition_num : double
        Desired maximum condition number of the spherical harmonic basis matrix
    n_points : int, optional
        Number of points to start the condition number optimization. If set to
        None n_points will be (n_max+1)**2

    Returns
    -------
    sampling : :py:class:`spharpy.SamplingSphere`
        SamplingSphere object containing all sampling points

    References
    ----------

    .. [#]  E. a. Rakhmanov, E. B. Saff, and Y. M. Zhou, “Minimal Discrete
            Energy on the Sphere,” Mathematical Research Letters, vol. 1,
            no. 6, pp. 647-662, 1994.

    Examples
    --------

    .. plot::

        >>> import spharpy as sp
        >>> coords = sp.samplings.spiral_points(n_max=3)
        >>> sp.plot.scatter(coords)

    """
    if n_points is None:
        n_points = (n_max+1)**2

    def _spiral_points(n_points):
        """Helper function doing the actual calculation of the points."""
        r = np.zeros(n_points)
        h = np.zeros(n_points)
        theta = np.zeros(n_points)
        phi = np.zeros(n_points)

        p = 1/2
        a = 1 - 2*p/(n_points-3)
        b = p*(n_points+1)/(n_points-3)
        r[0] = 0
        theta[0] = np.pi
        phi[0] = 0
        # Then for k stepping by 1 from 2 to n-1:
        for k in range(1, n_points-1):
            kStrich = a*k + b
            h[k] = -1 + 2*(kStrich-1)/(n_points-1)
            r[k] = np.sqrt(1-h[k]**2)
            theta[k] = np.arccos(h[k])
            phi[k] = np.mod(
                (phi[k-1]) + 3.6/np.sqrt(n_points)*2/(r[k-1]+r[k]), 2*np.pi)
        # Finally:
        theta[n_points-1] = 0
        phi[n_points-1] = 0

        return theta, phi

    while True:
        theta, phi = _spiral_points(n_points)
        sampling = spharpy.SamplingSphere.from_spherical_colatitude(
            phi, theta, np.ones(n_points), quadrature=False)
        if condition_num == np.inf:
            break
        Y = spharpy.spherical.spherical_harmonic_basis(n_max, sampling)
        cond = np.linalg.cond(Y)
        if cond < condition_num:
            break
        n_points += 1

    sampling.n_max = n_max

    return sampling


def equal_angle(delta_angles, radius=1.):
    """
    Generate sampling of the sphere with equally spaced angles.

    This sampling contain points at the North and South Pole. See
    :py:func:`equiangular`, :py:func:`gaussian`, and
    :py:func:`great_circle` for samplings that do not contain points at the
    poles.


    Parameters
    ----------
    delta_angles : tuple, number
        Tuple that gives the angular spacing in azimuth and colatitude in
        degrees. If a number is provided, the same spacing is applied in both
        dimensions.
    radius : number, optional
        Radius of the sampling grid. The default is ``1``.

    Returns
    -------
    sampling : :py:class:`pyfar.Coordinates`
        Sampling positions. Sampling weights can be obtained from
        :py:func:`calculate_sampling_weights`.

    Examples
    --------

    .. plot::

        >>> import spharpy as sp
        >>> coords = sp.samplings.equal_angle(delta_angles=45)
        >>> sp.plot.scatter(coords)

    """

    # get the angles
    delta_angles = np.asarray(delta_angles)
    if delta_angles.size == 2:
        delta_phi = delta_angles[0]
        delta_theta = delta_angles[1]
    else:
        delta_phi = delta_angles
        delta_theta = delta_angles

    # check if the angles can be distributed
    eps = np.finfo('float').eps
    if not (np.abs(360 % delta_phi) < 2*eps):
        raise ValueError("delta_phi must be an integer divisor of 360")
    if not (np.abs(180 % delta_theta) < 2*eps):
        raise ValueError("delta_theta must be an integer divisor of 180")

    # get the angles
    phi_angles = np.arange(0, 360, delta_phi)
    theta_angles = np.arange(delta_theta, 180, delta_theta)

    # stack the angles
    phi = np.tile(phi_angles, theta_angles.size)
    theta = np.repeat(theta_angles, phi_angles.size)

    # add North and South Pole
    phi = np.concatenate(([0], phi, [0]))
    theta = np.concatenate(([0], theta, [180]))

    # make Coordinates object
    sampling = spharpy.SamplingSphere.from_spherical_colatitude(
        phi/180*np.pi, theta/180*np.pi, radius, quadrature=False,
        comment='equal angle spherical sampling grid')

    return sampling


def great_circle(
        elevation=np.linspace(-90, 90, 19), gcd=10, radius=1,
        azimuth_res=1, match=360):
    r"""
    Spherical sampling grid according to the great circle distance criterion.

    Sampling grid where neighboring points of the same elevation have approx.
    the same great circle distance across elevations [#]_.

    Parameters
    ----------
    elevation : array like, optional
        Contains the elevation from wich the sampling grid is generated, with
        :math:`-90^\circ\leq elevation \leq 90^\circ` (:math:`90^\circ`:
        North Pole, :math:`-90^\circ`: South Pole). The default is
        ``np.linspace(-90, 90, 19)``.
    gcd : number, optional
        Desired great circle distance (GCD). Note that the actual GCD of the
        sampling grid is equal or smaller then the desired GCD and that the GCD
        may vary across elevations. The default is ``10``.
    radius : number, optional
        Radius of the sampling grid in meters. The default is ``1``.
    azimuth_res : number, optional
        Minimum resolution of the azimuth angle in degree. The default is
        ``1``.
    match : number, optional
        Forces azimuth entries to appear with a period of match degrees. E.g.,
        if ``match=90``, the grid includes the azimuth angles 0, 90, 180, and
        270 degrees. The default is ``360``.

    Returns
    -------
    sampling : :py:class:`pyfar.Coordinates`
        Sampling positions. Sampling weights can be obtained from
        :py:func:`calculate_sampling_weights`.

    References
    ----------
    .. [#]  B. P. Bovbjerg, F. Christensen, P. Minnaar, and X. Chen, “Measuring
            the head-related transfer functions of an artificial head with a
            high directional resolution,” 109th AES Convention, Los Angeles,
            USA, Sep. 2000.

    Examples
    --------

    .. plot::

        >>> import spharpy as sp
        >>> coords = sp.samplings.great_circle()
        >>> sp.plot.scatter(coords)

    """

    # check input
    assert 1 / azimuth_res % 1 == 0, "1/azimuth_res must be an integer."
    assert not 360 % match, "360/match must be an integer."
    assert match / azimuth_res % 1 == 0, "match/azimuth_res must be an \
                                         integer."

    elevation = np.atleast_1d(np.asarray(elevation))

    # calculate delta azimuth to meet the desired great circle distance.
    # (according to Bovbjerg et al. 2000: Measuring the head related transfer
    # functions of an artificial head with a high directional azimuth_res)
    d_az = 2 * np.arcsin(np.clip(
        np.sin(gcd / 360 * np.pi) / np.cos(elevation / 180 * np.pi), -1, 1))
    d_az = d_az / np.pi * 180
    # correct values at the poles
    d_az[np.abs(elevation) == 90] = 360
    # next smallest value in desired angular azimuth_res
    d_az = d_az // azimuth_res * azimuth_res

    # adjust phi to make sure that: match // d_az == 0
    for nn in range(d_az.size):
        if abs(elevation[nn]) != 90:
            while match % d_az[nn] > 1e-15:
                # round to precision of azimuth_res to avoid numerical errors
                d_az[nn] = np.round((d_az[nn] - azimuth_res)/azimuth_res) \
                           * azimuth_res

    # construct the full sampling grid
    azim = np.empty(0)
    elev = np.empty(0)
    for nn in range(elevation.size):
        azim = np.append(azim, np.arange(0, 360, d_az[nn]))
        elev = np.append(elev, np.full(int(360 / d_az[nn]), elevation[nn]))

    # round to precision of azimuth_res to avoid numerical errors
    azim = np.round(azim/azimuth_res) * azimuth_res

    # make Coordinates object
    sampling = spharpy.SamplingSphere.from_spherical_elevation(
        azim/180*np.pi, elev/180*np.pi, radius, quadrature=False,
        comment='spherical great circle sampling grid')

    return sampling


def lebedev(n_points=None, n_max=None, radius=1.):
    r"""
    Return Lebedev spherical sampling grid.

    For detailed information, see [#]_. For a list of available values
    for `n_points` and `n_max` call :py:func:`sph_lebedev`. This is a
    quadrature  sampling with the sum of the sampling weights in
    `sampling.weights` being :math:`4\pi`.

    Parameters
    ----------
    n_points : int, optional
        Number of sampling points in the grid. Related to the spherical
        harmonic order by ``n_points = (n_max + 1)**2``. Either `n_points`
        or `n_max` must be provided. The default is ``None``.
    n_max : int, optional
        Maximum applicable spherical harmonic order. Related to the number of
        points by ``n_max = np.sqrt(n_points) - 1``. Either `n_points` or
        `n_max` must be provided. The default is ``None``.
    radius : number, optional
        Radius of the sampling grid in meters. The default is ``1``.

    Returns
    -------
    sampling : :py:class:`spharpy.SamplingSphere`
        Sampling positions including sampling weights.

    Notes
    -----
    This is a Python port of the Matlab Code written by Rob Parrish [#]_.

    References
    ----------
    .. [#] V.I. Lebedev, and D.N. Laikov
           "A quadrature formula for the sphere of the 131st
           algebraic order of accuracy"
           Doklady Mathematics, Vol. 59, No. 3, 1999, pp. 477-481.
    .. [#] https://de.mathworks.com/matlabcentral/fileexchange/27097-getlebedevsphere


    Examples
    --------

    .. plot::

        >>> import spharpy as sp
        >>> coords = sp.samplings.lebedev(n_max=3)
        >>> sp.plot.scatter(coords)

    """  # noqa: E501

    # possible degrees
    degrees = np.array([6, 14, 26, 38, 50, 74, 86, 110, 146, 170, 194, 230,
                        266, 302, 350, 434, 590, 770, 974, 1202, 1454, 1730,
                        2030, 2354, 2702, 3074, 3470, 3890, 4334, 4802, 5294,
                        5810], dtype=int)

    # corresponding spherical harmonic orders
    orders = np.array((np.floor(np.sqrt(degrees / 1.3) - 1)), dtype=int)

    # list possible sh orders and degrees
    if n_points is None and n_max is None:
        print('Possible input values:')
        for o, d in zip(orders, degrees):
            print(f"SH order {o}, number of points {d}")

        return None

    # check input
    if n_points is not None and n_max is not None:
        raise ValueError("Either n_points or n_max must be None.")

    # check if the order is available
    if n_max is not None:
        if n_max not in orders:
            str_orders = [f"{o}" for o in orders]
            raise ValueError("Invalid spherical harmonic order 'n_max'. \
                             Valid orders are: {}.".format(
                             ', '.join(str_orders)))

        n_points = int(degrees[orders == n_max])

    # check if n_points is available
    if n_points not in degrees:
        str_degrees = [f"{d}" for d in degrees]
        raise ValueError("Invalid number of points n_points. Valid degrees \
                         are: {}.".format(', '.join(str_degrees)))

    # calculate n_max
    n_max = int(orders[degrees == n_points])

    # get the samlpling
    leb = lebedev_sphere(n_points)

    # normalize the weights
    weights = leb["w"]

    # generate Coordinates object
    sampling = spharpy.SamplingSphere(
        leb["x"] * radius,
        leb["y"] * radius,
        leb["z"] * radius,
        n_max=n_max, weights=weights, quadrature=True,
        comment='spherical Lebedev sampling grid')

    return sampling


def fliege(n_points=None, n_max=None, radius=1.):
    r"""
    Return Fliege-Maier spherical sampling grid.

    For detailed information, see [#]_. Call :py:func:`sph_fliege`
    for a list of possible values for `n_points` and `n_max`. This is a
    quadrature sampling with the sum of the sampling weights in
    `sampling.weights` being :math:`4\pi`.

    Parameters
    ----------
    n_points : int, optional
        Number of sampling points in the grid. Related to the spherical
        harmonic order by ``n_points = (n_max + 1)**2``. Either `n_points`
        or `n_max` must be provided. The default is ``None``.
    n_max : int, optional
        Maximum applicable spherical harmonic order. Related to the number of
        points by ``n_max = np.sqrt(n_points) - 1``. Either `n_points` or
        `n_max` must be provided. The default is ``None``.
    radius : number, optional
        Radius of the sampling grid in meters. The default is ``1``.

    Returns
    -------
    sampling : :py:class:`spharpy.SamplingSphere`
        Sampling positions including sampling weights.

    Notes
    -----
    This implementation uses pre-calculated points from the SOFiA
    toolbox [#]_. Possible combinations of `n_points` and `n_max` are:

    +------------+------------+
    | `n_points` | `n_max`    |
    +============+============+
    | 4          | 1          |
    +------------+------------+
    | 9          | 2          |
    +------------+------------+
    | 16         | 3          |
    +------------+------------+
    | 25         | 4          |
    +------------+------------+
    | 36         | 5          |
    +------------+------------+
    | 49         | 6          |
    +------------+------------+
    | 64         | 7          |
    +------------+------------+
    | 81         | 8          |
    +------------+------------+
    | 100        | 9          |
    +------------+------------+
    | 121        | 10         |
    +------------+------------+
    | 144        | 11         |
    +------------+------------+
    | 169        | 12         |
    +------------+------------+
    | 196        | 13         |
    +------------+------------+
    | 225        | 14         |
    +------------+------------+
    | 256        | 15         |
    +------------+------------+
    | 289        | 16         |
    +------------+------------+
    | 324        | 17         |
    +------------+------------+
    | 361        | 18         |
    +------------+------------+
    | 400        | 19         |
    +------------+------------+
    | 441        | 20         |
    +------------+------------+
    | 484        | 21         |
    +------------+------------+
    | 529        | 22         |
    +------------+------------+
    | 576        | 23         |
    +------------+------------+
    | 625        | 24         |
    +------------+------------+
    | 676        | 25         |
    +------------+------------+
    | 729        | 26         |
    +------------+------------+
    | 784        | 27         |
    +------------+------------+
    | 841        | 28         |
    +------------+------------+
    | 900        | 29         |
    +------------+------------+

    References
    ----------
    .. [#] J. Fliege and U. Maier, "The distribution of points on the sphere
           and corresponding cubature formulae,” IMA J. Numerical Analysis,
           Vol. 19, pp. 317-334, Apr. 1999, doi: 10.1093/imanum/19.2.317.
    .. [#] https://audiogroup.web.th-koeln.de/SOFiA_wiki/DOWNLOAD.html


    Examples
    --------

    .. plot::

        >>> import spharpy as sp
        >>> coords = sp.samplings.fliege(n_max=3)
        >>> sp.plot.scatter(coords)

    """

    # possible values for n_points and n_max
    points = np.array([4, 9, 16, 25, 36, 49, 64, 81, 100, 121, 144, 169, 196,
                       225, 256, 289, 324, 361, 400, 441, 484, 529, 576, 625,
                       676, 729, 784, 841, 900], dtype=int)

    orders = np.array(np.floor(np.sqrt(points) - 1), dtype=int)

    # list possible sh orders and number of points
    if n_points is None and n_max is None:
        for o, d in zip(orders, points):
            print(f"SH order {o}, number of points {d}")

        return None

    # check input
    if n_points is not None and n_max is not None:
        raise ValueError("Either n_points or n_max must be None.")

    if n_max is not None:
        # check if the order is available
        if n_max not in orders:
            str_orders = [f"{o}" for o in orders]
            raise ValueError("Invalid spherical harmonic order 'n_max'. \
                              Valid orders are: {}.".format(
                              ', '.join(str_orders)))

        # assign n_points
        n_points = int(points[orders == n_max])
    else:
        # check if n_points is available
        if n_points not in points:
            str_points = [f"{d}" for d in points]
            raise ValueError("Invalid number of points n_points. Valid points \
                            are: {}.".format(', '.join(str_points)))

        # assign n_max
        n_max = int(orders[points == n_points])

    # get the sampling points
    fliege = sio.loadmat(os.path.join(
        os.path.dirname(__file__), "_eqsp", "samplings_fliege.mat"),
        variable_names=f"Fliege_{int(n_points)}")
    fliege = fliege[f"Fliege_{int(n_points)}"]

    # normlize weights
    weights = fliege[:, 2] * 4 * np.pi

    # generate Coordinates object
    sampling = spharpy.SamplingSphere.from_spherical_colatitude(
        fliege[:, 0],
        fliege[:, 1],
        radius,
        n_max=n_max, weights=weights, quadrature=False)

    # switch and invert Coordinates in Cartesian representation to be
    # consistent with [1]
    sampling.z = -sampling.z

    return sampling


def _sph_t_design_load_data(degrees='all'):
    """Download t-design sampling grids.

    Note: Samplings are downloaded form
    https://web.maths.unsw.edu.au/~rsw/Sphere/EffSphDes/sf.html

    Parameters
    ----------
    degrees : str or list of int, optional
        list of int load sampling of specified degree, `all` load all
        samplings up to degree 180, by default 'all'.
    """

    # set the degrees to be read
    if isinstance(degrees, int):
        degrees = [degrees]
    elif isinstance(degrees, str):
        degrees = range(1, 181)

    prefix = 'samplings_t_design_'

    n_points_exceptions = {3: 8, 5: 18, 7: 32, 9: 50, 11: 72, 13: 98, 15: 128}

    entries = []
    for degree in degrees:
        # number of sampling points
        n_points = int(np.ceil((degree + 1)**2 / 2) + 1)
        if degree in n_points_exceptions:
            n_points = n_points_exceptions[degree]

        # load the data
        filename = "sf%03d.%05d" % (degree, n_points)
        url = "http://web.maths.unsw.edu.au/~rsw/Sphere/Points/SF/"\
              "SF29-Nov-2012/"
        fileurl = url + filename
        path_save = os.path.join(
            os.path.dirname(__file__), "_eqsp", prefix + filename)

        entries.append((path_save, fileurl))

    pool = ThreadPool(50)
    pool.imap_unordered(_fetch_url, entries)
    pool.close()
    pool.join()


def _sph_extremal_load_data(orders='all'):
    """Download extremal sampling grids.

    Note: Samplings are downloaded form
    https://web.maths.unsw.edu.au/~rsw/Sphere/MaxDet/MaxDet1.html

    Parameters
    ----------
    orders : str or list of int, optional
        list of int load sampling of specified orders, `all` load all
        samplings up to orders 200, by default 'all'.
    """

    # set the SH orders to be read
    if isinstance(orders, int):
        orders = [orders]
    elif isinstance(orders, str):
        orders = range(1, 201)

    prefix = 'samplings_extremal_'

    entries = []
    for n_max in orders:
        # number of sampling points
        n_points = (n_max + 1)**2

        # load the data
        filename = "md%03d.%05d" % (n_max, n_points)
        url = "https://web.maths.unsw.edu.au/~rsw/Sphere/S2Pts/MD/"
        fileurl = url + filename
        path_save = os.path.join(
            os.path.dirname(__file__), "_eqsp", prefix + filename)

        entries.append((path_save, fileurl))

    # download on parallel
    pool = ThreadPool(50)
    pool.imap_unordered(_fetch_url, entries)
    pool.close()
    pool.join()


def _fetch_url(entry):
    path, uri = entry
    if not os.path.exists(path):
        # Kontrolle ist gut, Vertrauen ist besser
        with warnings.catch_warnings():
            warnings.simplefilter("ignore", InsecureRequestWarning)
            r = requests.get(uri, stream=True, verify=False)
        if r.status_code == 200:
            with open(path, 'wb') as f:
                for chunk in r:
                    f.write(chunk)
    return path<|MERGE_RESOLUTION|>--- conflicted
+++ resolved
@@ -166,15 +166,9 @@
     return sampling
 
 
-<<<<<<< HEAD
-def spherical_t_design(degree=None, n_max=None, criterion='const_energy',
-                       radius=1.):
-    r"""
-=======
 def t_design(degree=None, n_max=None, criterion='const_energy',
              radius=1.):
-    """
->>>>>>> d35799bd
+    r"""
     Return spherical t-design sampling grid.
 
     For detailed information, see [#]_.

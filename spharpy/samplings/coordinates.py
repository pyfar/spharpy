import numpy as np
from pyfar.classes.coordinates import sph2cart, cyl2cart
import pyfar as pf


class SamplingSphere(pf.Coordinates):
    """Class for samplings on a sphere"""

    def __init__(
            self, x=None, y=None, z=None, n_max=None, weights: np.array = None,
            quadrature: bool = False, comment: str = ""):
        r"""
        Create a SamplingSphere class object from a set of points on a sphere.

        See :py:mod:`pyfar.classes.coordinates` for more information.

        Parameters
        ----------
        x : ndarray, number
            X coordinate of a right handed Cartesian coordinate system in
            meters (-\infty < x < \infty).
        y : ndarray, number
            Y coordinate of a right handed Cartesian coordinate system in
            meters (-\infty < y < \infty).
        z : ndarray, number
            Z coordinate of a right handed Cartesian coordinate system in
            meters (-\infty < z < \infty).
        weights: array like, number, optional
<<<<<<< HEAD
            Weighting factors for coordinate points. The `shape` of the array
            must match the `shape` of the individual coordinate arrays.
            The default is ``None``.
        quadrature : bool, optional
            Flag that indicates if points belong to a quadrature, which
            requires that all `weights` are greater than zero and sum to
            :math:`4\pi`. The default is ``False``.
=======
            Weighting factors for coordinate points. Their sum must equal to
            the integral over the unit sphere, which is :math:`4\pi`.
            The `shape` of the array must match the `shape` of the individual
            coordinate arrays. The default is ``None``, which means that no
            weights are used.
>>>>>>> 94e2d1cf
        comment : str, optional
            Comment about the stored coordinate points. The default is
            ``""``, which initializes an empty string.
        sh_order : int, optional
            Maximum spherical harmonic order of the sampling grid.
            The default is ``None``.
        """
        pf.Coordinates.__init__(
            self, x, y, z, weights=weights, comment=comment)
        self._n_max = n_max

        # initialize and set quadrature
        self._quadrature = None
        self.quadrature = quadrature

    @classmethod
    def from_cartesian(
            cls, x, y, z, n_max=None, weights: np.array = None,
            quadrature: bool = False, comment: str = ""):
        r"""
        Create a Coordinates class object from a set of points on a sphere.

        See :py:mod:`pyfar.classes.coordinates` for  more information.

        Parameters
        ----------
        x : ndarray, number
            X coordinate of a right handed Cartesian coordinate system in
            meters (-\infty < x < \infty).
        y : ndarray, number
            Y coordinate of a right handed Cartesian coordinate system in
            meters (-\infty < y < \infty).
        z : ndarray, number
            Z coordinate of a right handed Cartesian coordinate system in
            meters (-\infty < z < \infty).
        n_max : int, optional
            Maximum spherical harmonic order of the sampling grid.
            The default is ``None``.
        weights: array like, number, optional
<<<<<<< HEAD
            Weighting factors for coordinate points. The `shape` of the array
            must match the `shape` of the individual coordinate arrays.
            The default is ``None``.
        quadrature : bool, optional
            Flag that indicates if points belong to a quadrature, which
            requires that all `weights` are greater than zero and sum to
            :math:`4\pi`. The default is ``False``.
=======
            Weighting factors for coordinate points. Their sum must equal to
            the integral over the unit sphere, which is :math:`4\pi`.
            The `shape` of the array must match the `shape` of the individual
            coordinate arrays. The default is ``None``, which means that no
            weights are used.
>>>>>>> 94e2d1cf
        comment : str, optional
            Comment about the stored coordinate points. The default is
            ``""``, which initializes an empty string.

        Examples
        --------
        Create a SamplingSphere object
        >>> import pyfar as pf
        >>> sampling = pf.SamplingSphere.from_cartesian(0, 0, 1)
        Or the using init
        >>> import pyfar as pf
        >>> sampling = pf.SamplingSphere(0, 0, 1)
        """
        return cls(
            x, y, z, weights=weights, comment=comment, n_max=n_max,
            quadrature=quadrature)

    @classmethod
    def from_spherical_elevation(
            cls, azimuth, elevation, radius, n_max=None,
            weights: np.array = None, quadrature: bool = False,
            comment: str = ""):
        r"""Create a Coordinates class object from a set of points on a sphere.

        See :py:mod:`pyfar.classes.coordinates` for  more information.

        Parameters
        ----------
        azimuth : ndarray, double
            Angle in radiant of rotation from the x-y-plane facing towards
            positive x direction. Used for spherical and cylindrical coordinate
            systems.
        elevation : ndarray, double
            Angle in radiant with respect to horizontal plane (x-z-plane).
            Used for spherical coordinate systems.
        radius : ndarray, double
            Distance to origin for each point. Used for spherical coordinate
            systems.
        n_max : int, optional
            Maximum spherical harmonic order of the sampling grid.
            The default is ``None``.
        weights: array like, float, None, optional
<<<<<<< HEAD
            Weighting factors for coordinate points. The `shape` of the array
            must match the `shape` of the individual coordinate arrays.
            The default is ``None``.
        quadrature : bool, optional
            Flag that indicates if points belong to a quadrature, which
            requires that all `weights` are greater than zero and sum to
            :math:`4\pi`. The default is ``False``.
=======
            Weighting factors for coordinate points. Their sum must equal to
            the integral over the unit sphere, which is :math:`4\pi`.
            The `shape` of the array must match the `shape` of the individual
            coordinate arrays. The default is ``None``, which means that no
            weights are used.
>>>>>>> 94e2d1cf
        comment : str, optional
            Comment about the stored coordinate points. The default is
            ``""``, which initializes an empty string.

        Examples
        --------
        Create a SamplingSphere object
        >>> import pyfar as pf
        >>> sampling = pf.SamplingSphere.from_spherical_elevation(0, 0, 1)
        """

        x, y, z = sph2cart(azimuth, np.pi / 2 - elevation, radius)
        return cls(x, y, z, weights=weights, comment=comment, n_max=n_max,
                   quadrature=quadrature)

    @classmethod
    def from_spherical_colatitude(
            cls, azimuth, colatitude, radius, n_max=None,
            weights: np.array = None, quadrature: bool = False,
            comment: str = ""):
        r"""Create a Coordinates class object from a set of points on a sphere.

        See :py:mod:`pyfar.classes.coordinates` for  more information.

        Parameters
        ----------
        azimuth : ndarray, double
            Angle in radiant of rotation from the x-y-plane facing towards
            positive x direction. Used for spherical and cylindrical coordinate
            systems.
        colatitude : ndarray, double
            Angle in radiant with respect to polar axis (z-axis). Used for
            spherical coordinate systems.
        radius : ndarray, double
            Distance to origin for each point. Used for spherical coordinate
            systems.
        n_max : int, optional
            Maximum spherical harmonic order of the sampling grid.
            The default is ``None``.
        weights: array like, number, optional
<<<<<<< HEAD
            Weighting factors for coordinate points. The `shape` of the array
            must match the `shape` of the individual coordinate arrays.
            The default is ``None``.
        quadrature : bool, optional
            Flag that indicates if points belong to a quadrature, which
            requires that all `weights` are greater than zero and sum to
            :math:`4\pi`. The default is ``False``.
=======
            Weighting factors for coordinate points. Their sum must equal to
            the integral over the unit sphere, which is :math:`4\pi`.
            The `shape` of the array must match the `shape` of the individual
            coordinate arrays. The default is ``None``, which means that no
            weights are used.
>>>>>>> 94e2d1cf
        comment : str, optional
            Comment about the stored coordinate points. The default is
            ``""``, which initializes an empty string.

        Examples
        --------
        Create a SamplingSphere object
        >>> import pyfar as pf
        >>> sampling = pf.SamplingSphere.from_spherical_colatitude(0, 0, 1)
        """

        x, y, z = sph2cart(azimuth, colatitude, radius)
        return cls(x, y, z, weights=weights, comment=comment, n_max=n_max,
                   quadrature=quadrature)

    @classmethod
    def from_spherical_side(
            cls, lateral, polar, radius, n_max=None,
            weights: np.array = None, quadrature: bool = False,
            comment: str = ""):
        r"""Create a Coordinates class object from a set of points on a sphere.

        See :py:mod:`pyfar.classes.coordinates` for  more information.

        Parameters
        ----------
        lateral : ndarray, double
            Angle in radiant with respect to horizontal plane (x-y-plane).
            Used for spherical coordinate systems.
        polar : ndarray, double
            Angle in radiant of rotation from the x-z-plane facing towards
            positive x direction. Used for spherical coordinate systems.
        radius : ndarray, double
            Distance to origin for each point. Used for spherical coordinate
            systems.
        n_max : int, optional
            Maximum spherical harmonic order of the sampling grid.
            The default is ``None``.
        weights: array like, number, optional
<<<<<<< HEAD
            Weighting factors for coordinate points. The `shape` of the array
            must match the `shape` of the individual coordinate arrays.
            The default is ``None``.
        quadrature : bool, optional
            Flag that indicates if points belong to a quadrature, which
            requires that all `weights` are greater than zero and sum to
            :math:`4\pi`. The default is ``False``.
=======
            Weighting factors for coordinate points. Their sum must equal to
            the integral over the unit sphere, which is :math:`4\pi`.
            The `shape` of the array must match the `shape` of the individual
            coordinate arrays. The default is ``None``, which means that no
            weights are used.
>>>>>>> 94e2d1cf
        comment : str, optional
            Comment about the stored coordinate points. The default is
            ``""``, which initializes an empty string.

        Examples
        --------
        Create a SamplingSphere object
        >>> import pyfar as pf
        >>> sampling = pf.SamplingSphere.from_spherical_side(0, 0, 1)
        """

        x, z, y = sph2cart(polar, np.pi / 2 - lateral, radius)
        return cls(x, y, z, weights=weights, comment=comment, n_max=n_max,
                   quadrature=quadrature)

    @classmethod
    def from_spherical_front(
            cls, frontal, upper, radius, n_max=None, weights: np.array = None,
            quadrature: bool = False, comment: str = ""):
        r"""Create a Coordinates class object from a set of points on a sphere.

        See :py:mod:`pyfar.classes.coordinates` for  more information.

        Parameters
        ----------
        frontal : ndarray, double
            Angle in radiant of rotation from the y-z-plane facing towards
            positive y direction. Used for spherical coordinate systems.
        upper : ndarray, double
            Angle in radiant with respect to polar axis (x-axis). Used for
            spherical coordinate systems.
        radius : ndarray, double
            Distance to origin for each point. Used for spherical coordinate
            systems.
        n_max : int, optional
            Maximum spherical harmonic order of the sampling grid.
            The default is ``None``.
        weights: array like, number, optional
<<<<<<< HEAD
            Weighting factors for coordinate points. The `shape` of the array
            must match the `shape` of the individual coordinate arrays.
            The default is ``None``.
        quadrature : bool, optional
            Flag that indicates if points belong to a quadrature, which
            requires that all `weights` are greater than zero and sum to
            :math:`4\pi`. The default is ``False``.
=======
            Weighting factors for coordinate points. Their sum must equal to
            the integral over the unit sphere, which is :math:`4\pi`.
            The `shape` of the array must match the `shape` of the individual
            coordinate arrays. The default is ``None``, which means that no
            weights are used.
>>>>>>> 94e2d1cf
        comment : str, optional
            Comment about the stored coordinate points. The default is
            ``""``, which initializes an empty string.

        Examples
        --------
        Create a SamplingSphere object
        >>> import pyfar as pf
        >>> sampling = pf.SamplingSphere.from_spherical_front(0, 0, 1)
        """

        y, z, x = sph2cart(frontal, upper, radius)
        return cls(x, y, z, weights=weights, comment=comment, n_max=n_max,
                   quadrature=quadrature)

    @classmethod
    def from_cylindrical(
            cls, azimuth, z, rho, n_max=None, weights: np.array = None,
            quadrature: bool = False, comment: str = ""):
        r"""Create a Coordinates class object from a set of points on a sphere.

        See :py:mod:`pyfar.classes.coordinates` for  more information.

        Parameters
        ----------
        azimuth : ndarray, double
            Angle in radiant of rotation from the x-y-plane facing towards
            positive x direction. Used for spherical and cylindrical coordinate
            systems.
        z : ndarray, double
            The z coordinate
        rho : ndarray, double
            Distance to origin for each point in the x-y-plane. Used for
            cylindrical coordinate systems.
        n_max : int, optional
            Maximum spherical harmonic order of the sampling grid.
            The default is ``None``.
        weights: array like, number, optional
<<<<<<< HEAD
            Weighting factors for coordinate points. The `shape` of the array
            must match the `shape` of the individual coordinate arrays.
            The default is ``None``.
        quadrature : bool, optional
            Flag that indicates if points belong to a quadrature, which
            requires that all `weights` are greater than zero and sum to
            :math:`4\pi`. The default is ``False``.
=======
            Weighting factors for coordinate points. Their sum must equal to
            the integral over the unit sphere, which is :math:`4\pi`.
            The `shape` of the array must match the `shape` of the individual
            coordinate arrays. The default is ``None``, which means that no
            weights are used.
>>>>>>> 94e2d1cf
        comment : str, optional
            Comment about the stored coordinate points. The default is
            ``""``, which initializes an empty string.

        Examples
        --------
        Create a SamplingSphere object
        >>> import pyfar as pf
        >>> sampling = pf.SamplingSphere.from_cylindrical(0, 0, 1, sh_order=1)
        """

        x, y, z = cyl2cart(azimuth, z, rho)
        return cls(x, y, z, weights=weights, comment=comment, n_max=n_max,
                   quadrature=quadrature)

    @property
    def n_max(self):
        """Get the maximum spherical harmonic order."""
        return self._n_max

    @n_max.setter
    def n_max(self, value):
        """Set the maximum spherical harmonic order."""
        assert value >= 0
        if value is None:
            self._n_max = None
        else:
            self._n_max = int(value)

<<<<<<< HEAD
    @property
    def quadrature(self):
        """Get or set the quadrature flag."""
        return self._quadrature

    @quadrature.setter
    def quadrature(self, value):
        """Get or set the quadrature flag."""

        # check input
        if not isinstance(value, bool):
            raise TypeError(
                f'quadrature must be True or False but is {value}')

        # flag indicating if weights sum to 4 pi
        if self.weights is None and value:
            raise ValueError(
                'quadrature can not be True because the weights are None')

        self._quadrature = value
=======
    def _check_weights(self, weights):
        r"""Check if the weights are valid.
        The weights must be positive and their sum must equal integration of
        the unit sphere, i.e. :math:`4\pi`.

        Parameters
        ----------
        weights : array like, number
            the weights for each point, should be of size of self.csize.

        Returns
        -------
        weights : np.ndarray[float64], None
            The weights reshaped to the cshape of the coordinates if not None.
            Otherwise None.
        """
        weights = super()._check_weights(weights)

        if weights is None:
            return weights
        if np.any(weights < 0) or np.any(np.isnan(weights)):
            raise ValueError("All weights must be positive numeric values.")

        if not np.isclose(np.sum(weights), 4*np.pi, atol=1e-6, rtol=1e-6):
            raise ValueError(
                "The sum of the weights must be equal to 4*pi. "
                f"Current sum: {np.sum(weights)}")

        return weights

    @property
    def weights(self):
        r"""The area/quadrature weights of the sampling.
        Their sum must equal to :math:`4\pi`.
        """
        return super().weights

    @weights.setter
    def weights(self, weights):
        r"""The area/quadrature weights of the sampling.
        Their sum must equal to :math:`4\pi`.
        """
        super(__class__, type(self)).weights.fset(self, weights)
>>>>>>> 94e2d1cf
<|MERGE_RESOLUTION|>--- conflicted
+++ resolved
@@ -26,7 +26,11 @@
             Z coordinate of a right handed Cartesian coordinate system in
             meters (-\infty < z < \infty).
         weights: array like, number, optional
-<<<<<<< HEAD
+            Weighting factors for coordinate points. Their sum must equal to
+            the integral over the unit sphere, which is :math:`4\pi`.
+            The `shape` of the array must match the `shape` of the individual
+            coordinate arrays. The default is ``None``, which means that no
+            weights are used.
             Weighting factors for coordinate points. The `shape` of the array
             must match the `shape` of the individual coordinate arrays.
             The default is ``None``.
@@ -34,13 +38,6 @@
             Flag that indicates if points belong to a quadrature, which
             requires that all `weights` are greater than zero and sum to
             :math:`4\pi`. The default is ``False``.
-=======
-            Weighting factors for coordinate points. Their sum must equal to
-            the integral over the unit sphere, which is :math:`4\pi`.
-            The `shape` of the array must match the `shape` of the individual
-            coordinate arrays. The default is ``None``, which means that no
-            weights are used.
->>>>>>> 94e2d1cf
         comment : str, optional
             Comment about the stored coordinate points. The default is
             ``""``, which initializes an empty string.
@@ -80,21 +77,15 @@
             Maximum spherical harmonic order of the sampling grid.
             The default is ``None``.
         weights: array like, number, optional
-<<<<<<< HEAD
-            Weighting factors for coordinate points. The `shape` of the array
-            must match the `shape` of the individual coordinate arrays.
-            The default is ``None``.
-        quadrature : bool, optional
-            Flag that indicates if points belong to a quadrature, which
-            requires that all `weights` are greater than zero and sum to
-            :math:`4\pi`. The default is ``False``.
-=======
-            Weighting factors for coordinate points. Their sum must equal to
-            the integral over the unit sphere, which is :math:`4\pi`.
-            The `shape` of the array must match the `shape` of the individual
-            coordinate arrays. The default is ``None``, which means that no
-            weights are used.
->>>>>>> 94e2d1cf
+            Weighting factors for coordinate points. Their sum must equal to
+            the integral over the unit sphere, which is :math:`4\pi`.
+            The `shape` of the array must match the `shape` of the individual
+            coordinate arrays. The default is ``None``, which means that no
+            weights are used.
+        quadrature : bool, optional
+            Flag that indicates if points belong to a quadrature, which
+            requires that all `weights` are greater than zero and sum to
+            :math:`4\pi`. The default is ``False``.
         comment : str, optional
             Comment about the stored coordinate points. The default is
             ``""``, which initializes an empty string.
@@ -137,21 +128,15 @@
             Maximum spherical harmonic order of the sampling grid.
             The default is ``None``.
         weights: array like, float, None, optional
-<<<<<<< HEAD
-            Weighting factors for coordinate points. The `shape` of the array
-            must match the `shape` of the individual coordinate arrays.
-            The default is ``None``.
-        quadrature : bool, optional
-            Flag that indicates if points belong to a quadrature, which
-            requires that all `weights` are greater than zero and sum to
-            :math:`4\pi`. The default is ``False``.
-=======
-            Weighting factors for coordinate points. Their sum must equal to
-            the integral over the unit sphere, which is :math:`4\pi`.
-            The `shape` of the array must match the `shape` of the individual
-            coordinate arrays. The default is ``None``, which means that no
-            weights are used.
->>>>>>> 94e2d1cf
+            Weighting factors for coordinate points. Their sum must equal to
+            the integral over the unit sphere, which is :math:`4\pi`.
+            The `shape` of the array must match the `shape` of the individual
+            coordinate arrays. The default is ``None``, which means that no
+            weights are used.
+        quadrature : bool, optional
+            Flag that indicates if points belong to a quadrature, which
+            requires that all `weights` are greater than zero and sum to
+            :math:`4\pi`. The default is ``False``.
         comment : str, optional
             Comment about the stored coordinate points. The default is
             ``""``, which initializes an empty string.
@@ -192,21 +177,15 @@
             Maximum spherical harmonic order of the sampling grid.
             The default is ``None``.
         weights: array like, number, optional
-<<<<<<< HEAD
-            Weighting factors for coordinate points. The `shape` of the array
-            must match the `shape` of the individual coordinate arrays.
-            The default is ``None``.
-        quadrature : bool, optional
-            Flag that indicates if points belong to a quadrature, which
-            requires that all `weights` are greater than zero and sum to
-            :math:`4\pi`. The default is ``False``.
-=======
-            Weighting factors for coordinate points. Their sum must equal to
-            the integral over the unit sphere, which is :math:`4\pi`.
-            The `shape` of the array must match the `shape` of the individual
-            coordinate arrays. The default is ``None``, which means that no
-            weights are used.
->>>>>>> 94e2d1cf
+            Weighting factors for coordinate points. Their sum must equal to
+            the integral over the unit sphere, which is :math:`4\pi`.
+            The `shape` of the array must match the `shape` of the individual
+            coordinate arrays. The default is ``None``, which means that no
+            weights are used.
+        quadrature : bool, optional
+            Flag that indicates if points belong to a quadrature, which
+            requires that all `weights` are greater than zero and sum to
+            :math:`4\pi`. The default is ``False``.
         comment : str, optional
             Comment about the stored coordinate points. The default is
             ``""``, which initializes an empty string.
@@ -246,21 +225,15 @@
             Maximum spherical harmonic order of the sampling grid.
             The default is ``None``.
         weights: array like, number, optional
-<<<<<<< HEAD
-            Weighting factors for coordinate points. The `shape` of the array
-            must match the `shape` of the individual coordinate arrays.
-            The default is ``None``.
-        quadrature : bool, optional
-            Flag that indicates if points belong to a quadrature, which
-            requires that all `weights` are greater than zero and sum to
-            :math:`4\pi`. The default is ``False``.
-=======
-            Weighting factors for coordinate points. Their sum must equal to
-            the integral over the unit sphere, which is :math:`4\pi`.
-            The `shape` of the array must match the `shape` of the individual
-            coordinate arrays. The default is ``None``, which means that no
-            weights are used.
->>>>>>> 94e2d1cf
+            Weighting factors for coordinate points. Their sum must equal to
+            the integral over the unit sphere, which is :math:`4\pi`.
+            The `shape` of the array must match the `shape` of the individual
+            coordinate arrays. The default is ``None``, which means that no
+            weights are used.
+        quadrature : bool, optional
+            Flag that indicates if points belong to a quadrature, which
+            requires that all `weights` are greater than zero and sum to
+            :math:`4\pi`. The default is ``False``.
         comment : str, optional
             Comment about the stored coordinate points. The default is
             ``""``, which initializes an empty string.
@@ -299,21 +272,15 @@
             Maximum spherical harmonic order of the sampling grid.
             The default is ``None``.
         weights: array like, number, optional
-<<<<<<< HEAD
-            Weighting factors for coordinate points. The `shape` of the array
-            must match the `shape` of the individual coordinate arrays.
-            The default is ``None``.
-        quadrature : bool, optional
-            Flag that indicates if points belong to a quadrature, which
-            requires that all `weights` are greater than zero and sum to
-            :math:`4\pi`. The default is ``False``.
-=======
-            Weighting factors for coordinate points. Their sum must equal to
-            the integral over the unit sphere, which is :math:`4\pi`.
-            The `shape` of the array must match the `shape` of the individual
-            coordinate arrays. The default is ``None``, which means that no
-            weights are used.
->>>>>>> 94e2d1cf
+            Weighting factors for coordinate points. Their sum must equal to
+            the integral over the unit sphere, which is :math:`4\pi`.
+            The `shape` of the array must match the `shape` of the individual
+            coordinate arrays. The default is ``None``, which means that no
+            weights are used.
+        quadrature : bool, optional
+            Flag that indicates if points belong to a quadrature, which
+            requires that all `weights` are greater than zero and sum to
+            :math:`4\pi`. The default is ``False``.
         comment : str, optional
             Comment about the stored coordinate points. The default is
             ``""``, which initializes an empty string.
@@ -352,21 +319,15 @@
             Maximum spherical harmonic order of the sampling grid.
             The default is ``None``.
         weights: array like, number, optional
-<<<<<<< HEAD
-            Weighting factors for coordinate points. The `shape` of the array
-            must match the `shape` of the individual coordinate arrays.
-            The default is ``None``.
-        quadrature : bool, optional
-            Flag that indicates if points belong to a quadrature, which
-            requires that all `weights` are greater than zero and sum to
-            :math:`4\pi`. The default is ``False``.
-=======
-            Weighting factors for coordinate points. Their sum must equal to
-            the integral over the unit sphere, which is :math:`4\pi`.
-            The `shape` of the array must match the `shape` of the individual
-            coordinate arrays. The default is ``None``, which means that no
-            weights are used.
->>>>>>> 94e2d1cf
+            Weighting factors for coordinate points. Their sum must equal to
+            the integral over the unit sphere, which is :math:`4\pi`.
+            The `shape` of the array must match the `shape` of the individual
+            coordinate arrays. The default is ``None``, which means that no
+            weights are used.
+        quadrature : bool, optional
+            Flag that indicates if points belong to a quadrature, which
+            requires that all `weights` are greater than zero and sum to
+            :math:`4\pi`. The default is ``False``.
         comment : str, optional
             Comment about the stored coordinate points. The default is
             ``""``, which initializes an empty string.
@@ -396,28 +357,6 @@
         else:
             self._n_max = int(value)
 
-<<<<<<< HEAD
-    @property
-    def quadrature(self):
-        """Get or set the quadrature flag."""
-        return self._quadrature
-
-    @quadrature.setter
-    def quadrature(self, value):
-        """Get or set the quadrature flag."""
-
-        # check input
-        if not isinstance(value, bool):
-            raise TypeError(
-                f'quadrature must be True or False but is {value}')
-
-        # flag indicating if weights sum to 4 pi
-        if self.weights is None and value:
-            raise ValueError(
-                'quadrature can not be True because the weights are None')
-
-        self._quadrature = value
-=======
     def _check_weights(self, weights):
         r"""Check if the weights are valid.
         The weights must be positive and their sum must equal integration of
@@ -461,4 +400,24 @@
         Their sum must equal to :math:`4\pi`.
         """
         super(__class__, type(self)).weights.fset(self, weights)
->>>>>>> 94e2d1cf
+
+    @property
+    def quadrature(self):
+        """Get or set the quadrature flag."""
+        return self._quadrature
+
+    @quadrature.setter
+    def quadrature(self, value):
+        """Get or set the quadrature flag."""
+
+        # check input
+        if not isinstance(value, bool):
+            raise TypeError(
+                f'quadrature must be True or False but is {value}')
+
+        # flag indicating if weights sum to 4 pi
+        if self.weights is None and value:
+            raise ValueError(
+                'quadrature can not be True because the weights are None')
+
+        self._quadrature = value

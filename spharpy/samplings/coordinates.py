import numpy as np
from pyfar.classes.coordinates import sph2cart, cyl2cart
import pyfar as pf


class SamplingSphere(pf.Coordinates):
    """Class for samplings on a sphere"""

    def __init__(
            self, x=None, y=None, z=None, n_max=None, weights: np.array = None,
<<<<<<< HEAD
            quadrature: bool = False, comment: str = ""):
=======
            comment: str = "", quadrature=False):
>>>>>>> 490b54e3
        r"""
        Create a SamplingSphere class object from a set of points on a sphere.

        See :py:mod:`coordinates concepts <pyfar._concepts.coordinates>` for
        more information.

        Parameters
        ----------
        x : ndarray, number
            X coordinate of a right handed Cartesian coordinate system in
            meters (-\infty < x < \infty).
        y : ndarray, number
            Y coordinate of a right handed Cartesian coordinate system in
            meters (-\infty < y < \infty).
        z : ndarray, number
            Z coordinate of a right handed Cartesian coordinate system in
            meters (-\infty < z < \infty).
        weights: array like, number, optional
            Weighting factors for coordinate points. The `shape` of the array
            must match the `shape` of the individual coordinate arrays.
            The default is ``None``.
        quadrature : bool, optional
            Flag that indicates if points belong to a quadrature, which
            requires that all `weights` are greater than zero and sum to
            :math:`4\pi`. The default is ``False``.
        comment : str, optional
            Comment about the stored coordinate points. The default is
            ``""``, which initializes an empty string.
        sh_order : int, optional
            Maximum spherical harmonic order of the sampling grid.
            The default is ``None``.
        quadrature : bool, optional
            Flag that indicates if points belong to a quadrature, which
            requires that all `weights` are greater than zero and sum to
            :math:`4\pi`. The default is ``False``.
        """
        pf.Coordinates.__init__(
            self, x, y, z, weights=weights, comment=comment)
        self._n_max = n_max

        self._quadrature = None
        self.quadrature = quadrature

    @classmethod
    def from_cartesian(
            cls, x, y, z, n_max=None, weights: np.array = None,
            quadrature: bool = False, comment: str = ""):
        r"""
        Create a Coordinates class object from a set of points on a sphere.

        See :py:mod:`coordinates concepts <pyfar._concepts.coordinates>` for
        more information.

        Parameters
        ----------
        x : ndarray, number
            X coordinate of a right handed Cartesian coordinate system in
            meters (-\infty < x < \infty).
        y : ndarray, number
            Y coordinate of a right handed Cartesian coordinate system in
            meters (-\infty < y < \infty).
        z : ndarray, number
            Z coordinate of a right handed Cartesian coordinate system in
            meters (-\infty < z < \infty).
        n_max : int, optional
            Maximum spherical harmonic order of the sampling grid.
            The default is ``None``.
        weights: array like, number, optional
            Weighting factors for coordinate points. The `shape` of the array
            must match the `shape` of the individual coordinate arrays.
            The default is ``None``.
        quadrature : bool, optional
            Flag that indicates if points belong to a quadrature, which
            requires that all `weights` are greater than zero and sum to
            :math:`4\pi`. The default is ``False``.
        comment : str, optional
            Comment about the stored coordinate points. The default is
            ``""``, which initializes an empty string.

        Examples
        --------
        Create a SamplingSphere object
        >>> import pyfar as pf
        >>> sampling = pf.SamplingSphere.from_cartesian(0, 0, 1)
        Or the using init
        >>> import pyfar as pf
        >>> sampling = pf.SamplingSphere(0, 0, 1)
        """
        return cls(x, y, z, weights=weights, comment=comment, n_max=n_max,
                   quadrature=quadrature)

    @classmethod
    def from_spherical_elevation(
            cls, azimuth, elevation, radius, n_max=None,
            weights: np.array = None, quadrature: bool = False,
            comment: str = ""):
        """Create a Coordinates class object from a set of points on a sphere.

        See :py:mod:`coordinates concepts <pyfar._concepts.coordinates>` for
        more information.

        Parameters
        ----------
        azimuth : ndarray, double
            Angle in radiant of rotation from the x-y-plane facing towards
            positive x direction. Used for spherical and cylindrical coordinate
            systems.
        elevation : ndarray, double
            Angle in radiant with respect to horizontal plane (x-z-plane).
            Used for spherical coordinate systems.
        radius : ndarray, double
            Distance to origin for each point. Used for spherical coordinate
            systems.
        n_max : int, optional
            Maximum spherical harmonic order of the sampling grid.
            The default is ``None``.
        weights: array like, float, None, optional
            Weighting factors for coordinate points. The `shape` of the array
            must match the `shape` of the individual coordinate arrays.
            The default is ``None``.
        quadrature : bool, optional
            Flag that indicates if points belong to a quadrature, which
            requires that all `weights` are greater than zero and sum to
            :math:`4\pi`. The default is ``False``.
        comment : str, optional
            Comment about the stored coordinate points. The default is
            ``""``, which initializes an empty string.

        Examples
        --------
        Create a SamplingSphere object
        >>> import pyfar as pf
        >>> sampling = pf.SamplingSphere.from_spherical_elevation(0, 0, 1)
        """

        x, y, z = sph2cart(azimuth, np.pi / 2 - elevation, radius)
        return cls(x, y, z, weights=weights, comment=comment, n_max=n_max,
                   quadrature=quadrature)

    @classmethod
    def from_spherical_colatitude(
            cls, azimuth, colatitude, radius, n_max=None,
            weights: np.array = None, quadrature: bool = False,
            comment: str = ""):
        """Create a Coordinates class object from a set of points on a sphere.

        See :py:mod:`coordinates concepts <pyfar._concepts.coordinates>` for
        more information.

        Parameters
        ----------
        azimuth : ndarray, double
            Angle in radiant of rotation from the x-y-plane facing towards
            positive x direction. Used for spherical and cylindrical coordinate
            systems.
        colatitude : ndarray, double
            Angle in radiant with respect to polar axis (z-axis). Used for
            spherical coordinate systems.
        radius : ndarray, double
            Distance to origin for each point. Used for spherical coordinate
            systems.
        n_max : int, optional
            Maximum spherical harmonic order of the sampling grid.
            The default is ``None``.
        weights: array like, number, optional
            Weighting factors for coordinate points. The `shape` of the array
            must match the `shape` of the individual coordinate arrays.
            The default is ``None``.
            quadrature : bool, optional
        Flag that indicates if points belong to a quadrature, which
            requires that all `weights` are greater than zero and sum to
            :math:`4\pi`. The default is ``False``.
        comment : str, optional
            Comment about the stored coordinate points. The default is
            ``""``, which initializes an empty string.

        Examples
        --------
        Create a SamplingSphere object
        >>> import pyfar as pf
        >>> sampling = pf.SamplingSphere.from_spherical_colatitude(0, 0, 1)
        """

        x, y, z = sph2cart(azimuth, colatitude, radius)
        return cls(x, y, z, weights=weights, comment=comment, n_max=n_max,
                   quadrature=quadrature)

    @classmethod
    def from_spherical_side(
            cls, lateral, polar, radius, n_max=None,
            weights: np.array = None, quadrature: bool = False,
            comment: str = ""):
        """Create a Coordinates class object from a set of points on a sphere.

        See :py:mod:`coordinates concepts <pyfar._concepts.coordinates>` for
        more information.

        Parameters
        ----------
        lateral : ndarray, double
            Angle in radiant with respect to horizontal plane (x-y-plane).
            Used for spherical coordinate systems.
        polar : ndarray, double
            Angle in radiant of rotation from the x-z-plane facing towards
            positive x direction. Used for spherical coordinate systems.
        radius : ndarray, double
            Distance to origin for each point. Used for spherical coordinate
            systems.
        n_max : int, optional
            Maximum spherical harmonic order of the sampling grid.
            The default is ``None``.
        weights: array like, number, optional
            Weighting factors for coordinate points. The `shape` of the array
            must match the `shape` of the individual coordinate arrays.
            The default is ``None``.
        quadrature : bool, optional
            Flag that indicates if points belong to a quadrature, which
            requires that all `weights` are greater than zero and sum to
            :math:`4\pi`. The default is ``False``.
        comment : str, optional
            Comment about the stored coordinate points. The default is
            ``""``, which initializes an empty string.

        Examples
        --------
        Create a SamplingSphere object
        >>> import pyfar as pf
        >>> sampling = pf.SamplingSphere.from_spherical_side(0, 0, 1)
        """

        x, z, y = sph2cart(polar, np.pi / 2 - lateral, radius)
        return cls(x, y, z, weights=weights, comment=comment, n_max=n_max,
                   quadrature=quadrature)

    @classmethod
    def from_spherical_front(
            cls, frontal, upper, radius, n_max=None, weights: np.array = None,
            quadrature: bool = False, comment: str = ""):
        """Create a Coordinates class object from a set of points on a sphere.

        See :py:mod:`coordinates concepts <pyfar._concepts.coordinates>` for
        more information.

        Parameters
        ----------
        frontal : ndarray, double
            Angle in radiant of rotation from the y-z-plane facing towards
            positive y direction. Used for spherical coordinate systems.
        upper : ndarray, double
            Angle in radiant with respect to polar axis (x-axis). Used for
            spherical coordinate systems.
        radius : ndarray, double
            Distance to origin for each point. Used for spherical coordinate
            systems.
        n_max : int, optional
            Maximum spherical harmonic order of the sampling grid.
            The default is ``None``.
        weights: array like, number, optional
            Weighting factors for coordinate points. The `shape` of the array
            must match the `shape` of the individual coordinate arrays.
            The default is ``None``.
        quadrature : bool, optional
            Flag that indicates if points belong to a quadrature, which
            requires that all `weights` are greater than zero and sum to
            :math:`4\pi`. The default is ``False``.
        comment : str, optional
            Comment about the stored coordinate points. The default is
            ``""``, which initializes an empty string.

        Examples
        --------
        Create a SamplingSphere object
        >>> import pyfar as pf
        >>> sampling = pf.SamplingSphere.from_spherical_front(0, 0, 1)
        """

        y, z, x = sph2cart(frontal, upper, radius)
        return cls(x, y, z, weights=weights, comment=comment, n_max=n_max,
                   quadrature=quadrature)

    @classmethod
    def from_cylindrical(
            cls, azimuth, z, rho, n_max=None, weights: np.array = None,
            quadrature: bool = False, comment: str = ""):
        """Create a Coordinates class object from a set of points on a sphere.

        See :py:mod:`coordinates concepts <pyfar._concepts.coordinates>` for
        more information.

        Parameters
        ----------
        azimuth : ndarray, double
            Angle in radiant of rotation from the x-y-plane facing towards
            positive x direction. Used for spherical and cylindrical coordinate
            systems.
        z : ndarray, double
            The z coordinate
        rho : ndarray, double
            Distance to origin for each point in the x-y-plane. Used for
            cylindrical coordinate systems.
        n_max : int, optional
            Maximum spherical harmonic order of the sampling grid.
            The default is ``None``.
        weights: array like, number, optional
            Weighting factors for coordinate points. The `shape` of the array
            must match the `shape` of the individual coordinate arrays.
            The default is ``None``.
        quadrature : bool, optional
            Flag that indicates if points belong to a quadrature, which
            requires that all `weights` are greater than zero and sum to
            :math:`4\pi`. The default is ``False``.
        comment : str, optional
            Comment about the stored coordinate points. The default is
            ``""``, which initializes an empty string.

        Examples
        --------
        Create a SamplingSphere object
        >>> import pyfar as pf
        >>> sampling = pf.SamplingSphere.from_cylindrical(0, 0, 1, sh_order=1)
        """

        x, y, z = cyl2cart(azimuth, z, rho)
        return cls(x, y, z, weights=weights, comment=comment, n_max=n_max,
                   quadrature=quadrature)

    @property
    def n_max(self):
        """Get the maximum spherical harmonic order."""
        return self._n_max

    @n_max.setter
    def n_max(self, value):
        """Set the maximum spherical harmonic order."""
        assert value >= 0
        if value is None:
            self._n_max = None
        else:
            self._n_max = int(value)

    @property
    def quadrature(self):
        """Get or set the quadrature flag."""
        return self._quadrature

    @quadrature.setter
    def quadrature(self, value):
        """Get or set the quadrature flag."""

        # check input
        if not isinstance(value, bool):
            raise TypeError(
                f'quadrature must be True or False but is {value}')

        # flag indicating if weights sum to 4 pi
        if self.weights is None:
            weights_sum = False
        else:
            weights_sum = np.abs(np.sum(self.weights) - 4 * np.pi) < \
                np.finfo(self.weights.dtype).resolution * 5

        # check requirements
        if value and (np.any(self.weights <= 0) or not weights_sum):
            raise ValueError(
                'quadrature can not be True because at least one weight is '
                'not greater than zero and/or weights do not sum to 4 pi')

        self._quadrature = value
<|MERGE_RESOLUTION|>--- conflicted
+++ resolved
@@ -8,11 +8,7 @@
 
     def __init__(
             self, x=None, y=None, z=None, n_max=None, weights: np.array = None,
-<<<<<<< HEAD
             quadrature: bool = False, comment: str = ""):
-=======
-            comment: str = "", quadrature=False):
->>>>>>> 490b54e3
         r"""
         Create a SamplingSphere class object from a set of points on a sphere.
 

import numpy as np
from pyfar.classes.coordinates import sph2cart, cyl2cart
import pyfar as pf


class SamplingSphere(pf.Coordinates):
    """Class for samplings on a sphere"""

    def __init__(
            self, x=None, y=None, z=None, n_max=None, weights: np.array = None,
<<<<<<< HEAD
            comment: str = "", radius_tolerance=1e-6):
=======
            quadrature: bool = False, comment: str = ""):
>>>>>>> 6faf2638
        r"""
        Create a SamplingSphere class object from a set of points on a sphere.

        See :py:mod:`pyfar.classes.coordinates` for more information.

        Parameters
        ----------
        x : ndarray, number
            X coordinate of a right handed Cartesian coordinate system in
            meters (-\infty < x < \infty).
        y : ndarray, number
            Y coordinate of a right handed Cartesian coordinate system in
            meters (-\infty < y < \infty).
        z : ndarray, number
            Z coordinate of a right handed Cartesian coordinate system in
            meters (-\infty < z < \infty).
        weights: array like, number, optional
            Weighting factors for coordinate points. Their sum must equal to
            the integral over the unit sphere, which is :math:`4\pi`.
            The `shape` of the array must match the `shape` of the individual
            coordinate arrays. The default is ``None``, which means that no
            weights are used.
        quadrature : bool, optional
            Flag that indicates if points belong to a quadrature, which
            requires that `weights` is not ``None``. The default is ``False``.
        comment : str, optional
            Comment about the stored coordinate points. The default is
            ``""``, which initializes an empty string.
        sh_order : int, optional
            Maximum spherical harmonic order of the sampling grid.
            The default is ``None``.
        radius_tolerance : float, optional
            All points that are stored in a SamplingSphere must have the same
            radius and an error is raised if the maximum deviation from the
            mean radius exceeds this tolerance. The default of ``1e-6`` meter
            is intended to allow for some numerical inaccuracy.
        """
        self._radius_tolerance = None
        self.radius_tolerance = radius_tolerance

        pf.Coordinates.__init__(
            self, x, y, z, weights=weights, comment=comment)
        self._n_max = n_max

        # initialize and set quadrature
        self._quadrature = None
        self.quadrature = quadrature

    @classmethod
    def from_cartesian(
            cls, x, y, z, n_max=None, weights: np.array = None,
<<<<<<< HEAD
            comment: str = "", radius_tolerance: float = 1e-6):
=======
            quadrature: bool = False, comment: str = ""):
>>>>>>> 6faf2638
        r"""
        Create a Coordinates class object from a set of points on a sphere.

        See :py:mod:`pyfar.classes.coordinates` for  more information.

        Parameters
        ----------
        x : ndarray, number
            X coordinate of a right handed Cartesian coordinate system in
            meters (-\infty < x < \infty).
        y : ndarray, number
            Y coordinate of a right handed Cartesian coordinate system in
            meters (-\infty < y < \infty).
        z : ndarray, number
            Z coordinate of a right handed Cartesian coordinate system in
            meters (-\infty < z < \infty).
        n_max : int, optional
            Maximum spherical harmonic order of the sampling grid.
            The default is ``None``.
        weights: array like, number, optional
            Weighting factors for coordinate points. Their sum must equal to
            the integral over the unit sphere, which is :math:`4\pi`.
            The `shape` of the array must match the `shape` of the individual
            coordinate arrays. The default is ``None``, which means that no
            weights are used.
        quadrature : bool, optional
            Flag that indicates if points belong to a quadrature, which
            requires that `weights` is not ``None``. The default is ``False``.
        comment : str, optional
            Comment about the stored coordinate points. The default is
            ``""``, which initializes an empty string.
        radius_tolerance : float, optional
            All points that are stored in a SamplingSphere must have the same
            radius and an error is raised if the maximum deviation from the
            mean radius exceeds this tolerance. The default of ``1e-6`` meter
            is intended to allow for some numerical inaccuracy.

        Examples
        --------
        Create a SamplingSphere object
        >>> import pyfar as pf
        >>> sampling = pf.SamplingSphere.from_cartesian(0, 0, 1)
        Or the using init
        >>> import pyfar as pf
        >>> sampling = pf.SamplingSphere(0, 0, 1)
        """
        return cls(
            x, y, z, weights=weights, comment=comment, n_max=n_max,
<<<<<<< HEAD
            radius_tolerance=radius_tolerance)
=======
            quadrature=quadrature)
>>>>>>> 6faf2638

    @classmethod
    def from_spherical_elevation(
            cls, azimuth, elevation, radius, n_max=None,
<<<<<<< HEAD
            weights: np.array = None, comment: str = "",
            radius_tolerance: float = 1e-6):
        """Create a Coordinates class object from a set of points on a sphere.
=======
            weights: np.array = None, quadrature: bool = False,
            comment: str = ""):
        r"""Create a Coordinates class object from a set of points on a sphere.
>>>>>>> 6faf2638

        See :py:mod:`pyfar.classes.coordinates` for  more information.

        Parameters
        ----------
        azimuth : ndarray, double
            Angle in radiant of rotation from the x-y-plane facing towards
            positive x direction. Used for spherical and cylindrical coordinate
            systems.
        elevation : ndarray, double
            Angle in radiant with respect to horizontal plane (x-z-plane).
            Used for spherical coordinate systems.
        radius : ndarray, double
            Distance to origin for each point. Used for spherical coordinate
            systems.
        n_max : int, optional
            Maximum spherical harmonic order of the sampling grid.
            The default is ``None``.
        weights: array like, float, None, optional
            Weighting factors for coordinate points. Their sum must equal to
            the integral over the unit sphere, which is :math:`4\pi`.
            The `shape` of the array must match the `shape` of the individual
            coordinate arrays. The default is ``None``, which means that no
            weights are used.
        quadrature : bool, optional
            Flag that indicates if points belong to a quadrature, which
            requires that `weights` is not ``None``. The default is ``False``.
        comment : str, optional
            Comment about the stored coordinate points. The default is
            ``""``, which initializes an empty string.
        radius_tolerance : float, optional
            All points that are stored in a SamplingSphere must have the same
            radius and an error is raised if the maximum deviation from the
            mean radius exceeds this tolerance. The default of ``1e-6`` meter
            is intended to allow for some numerical inaccuracy.

        Examples
        --------
        Create a SamplingSphere object
        >>> import pyfar as pf
        >>> sampling = pf.SamplingSphere.from_spherical_elevation(0, 0, 1)
        """

        x, y, z = sph2cart(
            azimuth, np.pi / 2 - np.atleast_1d(elevation), radius)
        return cls(
            x, y, z, weights=weights, comment=comment, n_max=n_max,
<<<<<<< HEAD
            radius_tolerance=radius_tolerance)
=======
            quadrature=quadrature)
>>>>>>> 6faf2638

    @classmethod
    def from_spherical_colatitude(
            cls, azimuth, colatitude, radius, n_max=None,
<<<<<<< HEAD
            weights: np.array = None, comment: str = "",
            radius_tolerance: float = 1e-6):
        """Create a Coordinates class object from a set of points on a sphere.
=======
            weights: np.array = None, quadrature: bool = False,
            comment: str = ""):
        r"""Create a Coordinates class object from a set of points on a sphere.
>>>>>>> 6faf2638

        See :py:mod:`pyfar.classes.coordinates` for  more information.

        Parameters
        ----------
        azimuth : ndarray, double
            Angle in radiant of rotation from the x-y-plane facing towards
            positive x direction. Used for spherical and cylindrical coordinate
            systems.
        colatitude : ndarray, double
            Angle in radiant with respect to polar axis (z-axis). Used for
            spherical coordinate systems.
        radius : ndarray, double
            Distance to origin for each point. Used for spherical coordinate
            systems.
        n_max : int, optional
            Maximum spherical harmonic order of the sampling grid.
            The default is ``None``.
        weights: array like, number, optional
            Weighting factors for coordinate points. Their sum must equal to
            the integral over the unit sphere, which is :math:`4\pi`.
            The `shape` of the array must match the `shape` of the individual
            coordinate arrays. The default is ``None``, which means that no
            weights are used.
        quadrature : bool, optional
            Flag that indicates if points belong to a quadrature, which
            requires that `weights` is not ``None``. The default is ``False``.
        comment : str, optional
            Comment about the stored coordinate points. The default is
            ``""``, which initializes an empty string.
        radius_tolerance : float, optional
            All points that are stored in a SamplingSphere must have the same
            radius and an error is raised if the maximum deviation from the
            mean radius exceeds this tolerance. The default of ``1e-6`` meter
            is intended to allow for some numerical inaccuracy.

        Examples
        --------
        Create a SamplingSphere object
        >>> import pyfar as pf
        >>> sampling = pf.SamplingSphere.from_spherical_colatitude(0, 0, 1)
        """

        x, y, z = sph2cart(azimuth, colatitude, radius)
        return cls(
            x, y, z, weights=weights, comment=comment, n_max=n_max,
<<<<<<< HEAD
            radius_tolerance=radius_tolerance)
=======
            quadrature=quadrature)
>>>>>>> 6faf2638

    @classmethod
    def from_spherical_side(
            cls, lateral, polar, radius, n_max=None,
<<<<<<< HEAD
            weights: np.array = None, comment: str = "",
            radius_tolerance: float = 1e-6):
        """Create a Coordinates class object from a set of points on a sphere.
=======
            weights: np.array = None, quadrature: bool = False,
            comment: str = ""):
        r"""Create a Coordinates class object from a set of points on a sphere.
>>>>>>> 6faf2638

        See :py:mod:`pyfar.classes.coordinates` for  more information.

        Parameters
        ----------
        lateral : ndarray, double
            Angle in radiant with respect to horizontal plane (x-y-plane).
            Used for spherical coordinate systems.
        polar : ndarray, double
            Angle in radiant of rotation from the x-z-plane facing towards
            positive x direction. Used for spherical coordinate systems.
        radius : ndarray, double
            Distance to origin for each point. Used for spherical coordinate
            systems.
        n_max : int, optional
            Maximum spherical harmonic order of the sampling grid.
            The default is ``None``.
        weights: array like, number, optional
            Weighting factors for coordinate points. Their sum must equal to
            the integral over the unit sphere, which is :math:`4\pi`.
            The `shape` of the array must match the `shape` of the individual
            coordinate arrays. The default is ``None``, which means that no
            weights are used.
        quadrature : bool, optional
            Flag that indicates if points belong to a quadrature, which
            requires that `weights` is not ``None``. The default is ``False``.
        comment : str, optional
            Comment about the stored coordinate points. The default is
            ``""``, which initializes an empty string.
        radius_tolerance : float, optional
            All points that are stored in a SamplingSphere must have the same
            radius and an error is raised if the maximum deviation from the
            mean radius exceeds this tolerance. The default of ``1e-6`` meter
            is intended to allow for some numerical inaccuracy.

        Examples
        --------
        Create a SamplingSphere object
        >>> import pyfar as pf
        >>> sampling = pf.SamplingSphere.from_spherical_side(0, 0, 1)
        """

        x, z, y = sph2cart(
            polar, np.pi / 2 - np.atleast_1d(lateral), radius)
        return cls(
            x, y, z, weights=weights, comment=comment, n_max=n_max,
<<<<<<< HEAD
            radius_tolerance=radius_tolerance)
=======
            quadrature=quadrature)
>>>>>>> 6faf2638

    @classmethod
    def from_spherical_front(
            cls, frontal, upper, radius, n_max=None, weights: np.array = None,
<<<<<<< HEAD
            comment: str = "", radius_tolerance: float = 1e-6):
        """Create a Coordinates class object from a set of points on a sphere.
=======
            quadrature: bool = False, comment: str = ""):
        r"""Create a Coordinates class object from a set of points on a sphere.
>>>>>>> 6faf2638

        See :py:mod:`pyfar.classes.coordinates` for  more information.

        Parameters
        ----------
        frontal : ndarray, double
            Angle in radiant of rotation from the y-z-plane facing towards
            positive y direction. Used for spherical coordinate systems.
        upper : ndarray, double
            Angle in radiant with respect to polar axis (x-axis). Used for
            spherical coordinate systems.
        radius : ndarray, double
            Distance to origin for each point. Used for spherical coordinate
            systems.
        n_max : int, optional
            Maximum spherical harmonic order of the sampling grid.
            The default is ``None``.
        weights: array like, number, optional
            Weighting factors for coordinate points. Their sum must equal to
            the integral over the unit sphere, which is :math:`4\pi`.
            The `shape` of the array must match the `shape` of the individual
            coordinate arrays. The default is ``None``, which means that no
            weights are used.
        quadrature : bool, optional
            Flag that indicates if points belong to a quadrature, which
            requires that `weights` is not ``None``. The default is ``False``.
        comment : str, optional
            Comment about the stored coordinate points. The default is
            ``""``, which initializes an empty string.
        radius_tolerance : float, optional
            All points that are stored in a SamplingSphere must have the same
            radius and an error is raised if the maximum deviation from the
            mean radius exceeds this tolerance. The default of ``1e-6`` meter
            is intended to allow for some numerical inaccuracy.

        Examples
        --------
        Create a SamplingSphere object
        >>> import pyfar as pf
        >>> sampling = pf.SamplingSphere.from_spherical_front(0, 0, 1)
        """

        y, z, x = sph2cart(frontal, upper, radius)
        return cls(
            x, y, z, weights=weights, comment=comment, n_max=n_max,
<<<<<<< HEAD
            radius_tolerance=radius_tolerance)
=======
            quadrature=quadrature)
>>>>>>> 6faf2638

    @classmethod
    def from_cylindrical(
            cls, azimuth, z, rho, n_max=None, weights: np.array = None,
<<<<<<< HEAD
            comment: str = "", radius_tolerance: float = 1e-6):
        """Create a Coordinates class object from a set of points on a sphere.
=======
            quadrature: bool = False, comment: str = ""):
        r"""Create a Coordinates class object from a set of points on a sphere.
>>>>>>> 6faf2638

        See :py:mod:`pyfar.classes.coordinates` for  more information.

        Parameters
        ----------
        azimuth : ndarray, double
            Angle in radiant of rotation from the x-y-plane facing towards
            positive x direction. Used for spherical and cylindrical coordinate
            systems.
        z : ndarray, double
            The z coordinate
        rho : ndarray, double
            Distance to origin for each point in the x-y-plane. Used for
            cylindrical coordinate systems.
        n_max : int, optional
            Maximum spherical harmonic order of the sampling grid.
            The default is ``None``.
        weights: array like, number, optional
            Weighting factors for coordinate points. Their sum must equal to
            the integral over the unit sphere, which is :math:`4\pi`.
            The `shape` of the array must match the `shape` of the individual
            coordinate arrays. The default is ``None``, which means that no
            weights are used.
        quadrature : bool, optional
            Flag that indicates if points belong to a quadrature, which
            requires that `weights` is not ``None``. The default is ``False``.
        comment : str, optional
            Comment about the stored coordinate points. The default is
            ``""``, which initializes an empty string.
        radius_tolerance : float, optional
            All points that are stored in a SamplingSphere must have the same
            radius and an error is raised if the maximum deviation from the
            mean radius exceeds this tolerance. The default of ``1e-6`` meter
            is intended to allow for some numerical inaccuracy.

        Examples
        --------
        Create a SamplingSphere object
        >>> import pyfar as pf
        >>> sampling = pf.SamplingSphere.from_cylindrical(0, 0, 1, sh_order=1)
        """

        x, y, z = cyl2cart(azimuth, z, rho)
        return cls(
            x, y, z, weights=weights, comment=comment, n_max=n_max,
<<<<<<< HEAD
            radius_tolerance=radius_tolerance)
=======
            quadrature=quadrature)
>>>>>>> 6faf2638

    @property
    def n_max(self):
        """Get the maximum spherical harmonic order."""
        return self._n_max

    @n_max.setter
    def n_max(self, value):
        """Set the maximum spherical harmonic order."""
        assert value >= 0
        if value is None:
            self._n_max = None
        else:
            self._n_max = int(value)

<<<<<<< HEAD
    @property
    def radius_tolerance(self):
        """Get or set the radius tolerance in meter."""
        return self._radius_tolerance

    @radius_tolerance.setter
    def radius_tolerance(self, value):
        """Get or set the radius tolerance in meter."""

        # check input
        if not isinstance(value, (int, float)) or value <= 0:
            raise ValueError(
                'The radius tolerance must be a number greater than zero')

        current_tolerance = self.radius_tolerance
        self._radius_tolerance = float(value)

        # Check if points meet new tolerance if points exist
        if hasattr(self, 'x'):
            try:
                self._check_points(self._x, self._y, self._z)
            except ValueError as e:
                # revert setting the tolerance and raise the error
                self._radius_tolerance = current_tolerance
                raise e

    def _check_points(self, x, y, z):
        """Check input data before setting coordinates"""

        # convert to numpy arrays of the same shape
        x, y, z = super()._check_points(x, y, z)

        # check for equal radius
        radius = np.sqrt(x.flatten()**2 + y.flatten()**2 + z.flatten()**2)
        radius_delta = np.max(radius) - np.min(radius)
        if radius_delta > self.radius_tolerance:
            raise ValueError(
                'All points must have the same radius but the difference '
                f'between the minimum and maximum radius is {radius_delta:.3g}'
                ' m, which exceeds the tolerance of '
                f'{self.radius_tolerance:.3g} m. The tolerance can be changed '
                'using SamplingSphere.radius_tolerance.')

        return x, y, z

=======
    def _check_weights(self, weights):
        r"""Check if the weights are valid.
        The weights must be positive and their sum must equal integration of
        the unit sphere, i.e. :math:`4\pi`.

        Parameters
        ----------
        weights : array like, number
            the weights for each point, should be of size of self.csize.

        Returns
        -------
        weights : np.ndarray[float64], None
            The weights reshaped to the cshape of the coordinates if not None.
            Otherwise None.
        """
        weights = super()._check_weights(weights)

        if weights is None:
            return weights
        if np.any(weights < 0) or np.any(np.isnan(weights)):
            raise ValueError("All weights must be positive numeric values.")

        if not np.isclose(np.sum(weights), 4*np.pi, atol=1e-6, rtol=1e-6):
            raise ValueError(
                "The sum of the weights must be equal to 4*pi. "
                f"Current sum: {np.sum(weights)}")

        return weights

    @property
    def weights(self):
        r"""The area/quadrature weights of the sampling.
        Their sum must equal to :math:`4\pi`.
        """
        return super().weights

    @weights.setter
    def weights(self, weights):
        r"""The area/quadrature weights of the sampling.
        Their sum must equal to :math:`4\pi`.
        """
        super(__class__, type(self)).weights.fset(self, weights)

    @property
    def quadrature(self):
        """Get or set the quadrature flag."""
        return self._quadrature

    @quadrature.setter
    def quadrature(self, value):
        """Get or set the quadrature flag."""

        # check input
        if not isinstance(value, bool):
            raise TypeError(
                f'quadrature must be True or False but is {value}')

        # check if weights are set
        # (if they are the weights setter enforces that they sum to 4 pi)
        if self.weights is None and value:
            raise ValueError(
                'quadrature can not be True because the weights are None')

        self._quadrature = value
>>>>>>> 6faf2638
<|MERGE_RESOLUTION|>--- conflicted
+++ resolved
@@ -8,11 +8,8 @@
 
     def __init__(
             self, x=None, y=None, z=None, n_max=None, weights: np.array = None,
-<<<<<<< HEAD
-            comment: str = "", radius_tolerance=1e-6):
-=======
-            quadrature: bool = False, comment: str = ""):
->>>>>>> 6faf2638
+            quadrature: bool = False, comment: str = "",
+            radius_tolerance=1e-6):
         r"""
         Create a SamplingSphere class object from a set of points on a sphere.
 
@@ -29,6 +26,9 @@
         z : ndarray, number
             Z coordinate of a right handed Cartesian coordinate system in
             meters (-\infty < z < \infty).
+        n_max : int, optional
+            Maximum spherical harmonic order of the sampling grid.
+            The default is ``None``.
         weights: array like, number, optional
             Weighting factors for coordinate points. Their sum must equal to
             the integral over the unit sphere, which is :math:`4\pi`.
@@ -41,9 +41,6 @@
         comment : str, optional
             Comment about the stored coordinate points. The default is
             ``""``, which initializes an empty string.
-        sh_order : int, optional
-            Maximum spherical harmonic order of the sampling grid.
-            The default is ``None``.
         radius_tolerance : float, optional
             All points that are stored in a SamplingSphere must have the same
             radius and an error is raised if the maximum deviation from the
@@ -64,11 +61,8 @@
     @classmethod
     def from_cartesian(
             cls, x, y, z, n_max=None, weights: np.array = None,
-<<<<<<< HEAD
-            comment: str = "", radius_tolerance: float = 1e-6):
-=======
-            quadrature: bool = False, comment: str = ""):
->>>>>>> 6faf2638
+            quadrature: bool = False, comment: str = "",
+            radius_tolerance: float = 1e-6):
         r"""
         Create a Coordinates class object from a set of points on a sphere.
 
@@ -117,24 +111,14 @@
         """
         return cls(
             x, y, z, weights=weights, comment=comment, n_max=n_max,
-<<<<<<< HEAD
-            radius_tolerance=radius_tolerance)
-=======
-            quadrature=quadrature)
->>>>>>> 6faf2638
+            quadrature=quadrature, radius_tolerance=radius_tolerance)
 
     @classmethod
     def from_spherical_elevation(
             cls, azimuth, elevation, radius, n_max=None,
-<<<<<<< HEAD
-            weights: np.array = None, comment: str = "",
-            radius_tolerance: float = 1e-6):
+            weights: np.array = None, quadrature: bool = False,
+            comment: str = "", radius_tolerance: float = 1e-6):
         """Create a Coordinates class object from a set of points on a sphere.
-=======
-            weights: np.array = None, quadrature: bool = False,
-            comment: str = ""):
-        r"""Create a Coordinates class object from a set of points on a sphere.
->>>>>>> 6faf2638
 
         See :py:mod:`pyfar.classes.coordinates` for  more information.
 
@@ -182,24 +166,14 @@
             azimuth, np.pi / 2 - np.atleast_1d(elevation), radius)
         return cls(
             x, y, z, weights=weights, comment=comment, n_max=n_max,
-<<<<<<< HEAD
-            radius_tolerance=radius_tolerance)
-=======
-            quadrature=quadrature)
->>>>>>> 6faf2638
+            quadrature=quadrature, radius_tolerance=radius_tolerance)
 
     @classmethod
     def from_spherical_colatitude(
             cls, azimuth, colatitude, radius, n_max=None,
-<<<<<<< HEAD
-            weights: np.array = None, comment: str = "",
-            radius_tolerance: float = 1e-6):
-        """Create a Coordinates class object from a set of points on a sphere.
-=======
             weights: np.array = None, quadrature: bool = False,
-            comment: str = ""):
+            comment: str = "", radius_tolerance: float = 1e-6):
         r"""Create a Coordinates class object from a set of points on a sphere.
->>>>>>> 6faf2638
 
         See :py:mod:`pyfar.classes.coordinates` for  more information.
 
@@ -246,24 +220,14 @@
         x, y, z = sph2cart(azimuth, colatitude, radius)
         return cls(
             x, y, z, weights=weights, comment=comment, n_max=n_max,
-<<<<<<< HEAD
-            radius_tolerance=radius_tolerance)
-=======
-            quadrature=quadrature)
->>>>>>> 6faf2638
+            quadrature=quadrature, radius_tolerance=radius_tolerance)
 
     @classmethod
     def from_spherical_side(
             cls, lateral, polar, radius, n_max=None,
-<<<<<<< HEAD
-            weights: np.array = None, comment: str = "",
-            radius_tolerance: float = 1e-6):
-        """Create a Coordinates class object from a set of points on a sphere.
-=======
             weights: np.array = None, quadrature: bool = False,
-            comment: str = ""):
+            comment: str = "", radius_tolerance: float = 1e-6):
         r"""Create a Coordinates class object from a set of points on a sphere.
->>>>>>> 6faf2638
 
         See :py:mod:`pyfar.classes.coordinates` for  more information.
 
@@ -310,22 +274,14 @@
             polar, np.pi / 2 - np.atleast_1d(lateral), radius)
         return cls(
             x, y, z, weights=weights, comment=comment, n_max=n_max,
-<<<<<<< HEAD
-            radius_tolerance=radius_tolerance)
-=======
-            quadrature=quadrature)
->>>>>>> 6faf2638
+            quadrature=quadrature, radius_tolerance=radius_tolerance)
 
     @classmethod
     def from_spherical_front(
             cls, frontal, upper, radius, n_max=None, weights: np.array = None,
-<<<<<<< HEAD
-            comment: str = "", radius_tolerance: float = 1e-6):
-        """Create a Coordinates class object from a set of points on a sphere.
-=======
-            quadrature: bool = False, comment: str = ""):
+            quadrature: bool = False, comment: str = "",
+            radius_tolerance: float = 1e-6):
         r"""Create a Coordinates class object from a set of points on a sphere.
->>>>>>> 6faf2638
 
         See :py:mod:`pyfar.classes.coordinates` for  more information.
 
@@ -371,22 +327,14 @@
         y, z, x = sph2cart(frontal, upper, radius)
         return cls(
             x, y, z, weights=weights, comment=comment, n_max=n_max,
-<<<<<<< HEAD
-            radius_tolerance=radius_tolerance)
-=======
-            quadrature=quadrature)
->>>>>>> 6faf2638
+            quadrature=quadrature, radius_tolerance=radius_tolerance)
 
     @classmethod
     def from_cylindrical(
             cls, azimuth, z, rho, n_max=None, weights: np.array = None,
-<<<<<<< HEAD
-            comment: str = "", radius_tolerance: float = 1e-6):
-        """Create a Coordinates class object from a set of points on a sphere.
-=======
-            quadrature: bool = False, comment: str = ""):
+            quadrature: bool = False, comment: str = "",
+            radius_tolerance: float = 1e-6):
         r"""Create a Coordinates class object from a set of points on a sphere.
->>>>>>> 6faf2638
 
         See :py:mod:`pyfar.classes.coordinates` for  more information.
 
@@ -432,11 +380,7 @@
         x, y, z = cyl2cart(azimuth, z, rho)
         return cls(
             x, y, z, weights=weights, comment=comment, n_max=n_max,
-<<<<<<< HEAD
-            radius_tolerance=radius_tolerance)
-=======
-            quadrature=quadrature)
->>>>>>> 6faf2638
+            quadrature=quadrature, radius_tolerance=radius_tolerance)
 
     @property
     def n_max(self):
@@ -452,7 +396,6 @@
         else:
             self._n_max = int(value)
 
-<<<<<<< HEAD
     @property
     def radius_tolerance(self):
         """Get or set the radius tolerance in meter."""
@@ -498,7 +441,7 @@
 
         return x, y, z
 
-=======
+
     def _check_weights(self, weights):
         r"""Check if the weights are valid.
         The weights must be positive and their sum must equal integration of
@@ -563,5 +506,4 @@
             raise ValueError(
                 'quadrature can not be True because the weights are None')
 
-        self._quadrature = value
->>>>>>> 6faf2638
+        self._quadrature = value
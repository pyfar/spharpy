import numpy as np
import scipy.special as special
import spharpy.special as _special
from spharpy.samplings.helpers import calculate_sampling_weights
import pyfar as pf

def acn2nm(acn):
    r"""
    Calculate the order n and degree m from the linear coefficient index.

    The linear index corresponds to the Ambisonics Channel Convention [#]_.

    .. math::

        n = \lfloor \sqrt{\mathrm{acn} + 1} \rfloor - 1

        m = \mathrm{acn} - n^2 -n

    ACN = WYZX | VTRSU | QOMKLNP

    References
    ----------
    .. [#]  C. Nachbar, F. Zotter, E. Deleflie, and A. Sontacchi, “Ambix - A
            Suggested Ambisonics Format (revised by F. Zotter),” International
            Symposium on Ambisonics and Spherical Acoustics,
            vol. 3, pp. 1-11, 2011.


    Parameters
    ----------
    acn : int, array like
        Linear index

    Returns
    -------
    n : ndarray, int
        Spherical harmonic order
    m : ndarray, int
        Spherical harmonic degree

    """
    acn = np.asarray(acn, dtype=int)

    n = np.ceil(np.sqrt(acn + 1)) - 1
    m = acn - n**2 - n

    n = n.astype(int, copy=False)
    m = m.astype(int, copy=False)

    return n, m


def nm2acn(n, m):
    r"""
    Calculate the linear index coefficient for a order n and degree m,

    The linear index corresponds to the Ambisonics Channel Convention [#]_.

    .. math::

        \mathrm{acn} = n^2 + n + m

    ACN = WYZX | VTRSU | QOMKLNP

    References
    ----------
    .. [#]  C. Nachbar, F. Zotter, E. Deleflie, and A. Sontacchi, “Ambix - A
            Suggested Ambisonics Format (revised by F. Zotter),” International
            Symposium on Ambisonics and Spherical Acoustics,
            vol. 3, pp. 1-11, 2011.

    Parameters
    ----------
    n : ndarray, int
        Spherical harmonic order
    m : ndarray, int
        Spherical harmonic degree

    Returns
    -------
    acn : ndarray, int
        Linear index

    """
    n = np.asarray(n, dtype=int)
    m = np.asarray(m, dtype=int)

    if n.size != m.size:
        raise ValueError("n and m need to be of the same size")

    return n**2 + n + m


<<<<<<< HEAD
def n3d2maxn(acn):
    """
    Converts N3D normalization to max N normalization
    Parameters
    ----------
    acn : int

    Returns
    -------
    maxN : float
        Maximum norm for spherical harmonics of order N
    """
    if acn > 15:
        raise ValueError("acn must be less than or "
                         "equal to 15")
    maxN = [
        np.sqrt(1 / 2),
        np.sqrt(1 / 3),
        np.sqrt(1 / 3),
        np.sqrt(1 / 3),
        2 / np.sqrt(15),
        2 / np.sqrt(15),
        np.sqrt(1 / 5),
        2 / np.sqrt(15),
        2 / np.sqrt(15),
        np.sqrt(8 / 35),
        3 / np.sqrt(35),
        np.sqrt(45 / 224),
        np.sqrt(1 / 7),
        np.sqrt(45 / 224),
        3 / np.sqrt(35),
        np.sqrt(8 / 35),
    ]
    return maxN[acn]


def n3d2sn3d_norm(m, n):
    """
    Converts N3D normalization to SN3D normalization
    Parameters
    ----------
    m : int
        Spherical harmonic degree
    n : int
        Spherical harmonic order (n >= |m|)

    Returns
    -------
    sn3d : float
        SN3D normalization factor
    """
    return 1 / np.sqrt(2 * n + 1)


def fuma2nm(fuma):
=======
def nm_to_fuma(n, m):
    r"""
    Calculate the FuMa channel index for a given spherical harmonic order n
    and degree m, according to the FuMa (Furse-Malham)
    Channel Ordering Convention.

    Parameters
    ----------
    n : integer
        Spherical harmonic order
    m : integer
        Spherical harmonic degree

    Returns
    -------
    fuma : integer
        FuMa channel index
    """

    fuma_mapping = [0, 2, 3, 1, 8, 6, 4, 5, 7, 15, 13, 11, 9, 10, 12, 14]

    n = np.asarray([n], dtype=int)
    m = np.asarray([m], dtype=int)

    if n.shape != m.shape:
        raise ValueError("n and m need to be of the same size")

    # convert (n, m) to the ACN index
    acn = nm2acn(n, m)

    if np.any(acn < 0) or np.any(acn >= len(fuma_mapping)):
        raise ValueError(
            "nm2fuma only supports up to 3rd order"
        )

    acn = np.atleast_2d(acn).T
    fuma = np.array([], dtype=int)
    for a in acn:
        fuma = np.append(fuma, fuma_mapping.index(a))

    return fuma


def spherical_harmonic_basis(n_max, coords):
>>>>>>> cb0f013f
    r"""
    Calculate the spherical harmonic order n and degree m for a linear
    coefficient index, according to the FuMa (Furse-Malham)
    Channel Ordering Convention [#]_.

    FuMa = WXYZ | RSTUV | KLMNOPQ
    ACN = WYZX | VTRSU | QOMKLNP


    References
    ----------
    [#]  D. Malham, "Higher order Ambisonic systems” Space in Music –
    Music in Space (Mphil thesis).
         University of York. pp. 2–3. , 2003.

    Parameters
    ----------
    fuma : integer, ndarray
        FuMa channel index

    Returns
    -------
    n : integer, ndarray
        Spherical harmonic order
    m : integer, ndarray
        Spherical harmonic degree
    """

    fuma_mapping = [0, 2, 3, 1, 8, 6, 4, 5, 7, 15, 13, 11, 9, 10, 12, 14]

    if fuma < 0 or fuma >= len(fuma_mapping):
        raise ValueError(
            "Invalid FuMa channel index, must be between 0 and 15 "
            "(supported up to 3rd order)"
        )

    acn = fuma_mapping[fuma]
    n, m = acn2nm(acn)
    return n, m


def spherical_harmonic_basis(
        n_max, coordinates, normalization="n3d", channel_convention="acn",
        phase_convention=None
    ):
    r"""
    Calculates the complex valued spherical harmonic basis matrix.
    See also :func:`spherical_harmonic_basis_real`.

    .. math::
        Y_n^m(\theta, \phi) =  CS_m N_{nm} P_{nm}(cos(\theta)) e^{im\phi}

    where:
    - $n$ is the degree
    - $m$ is the order
    - $P_{nm}$ is the associated Legendre function
    - $N_{nm}$ is the normalization term
    - $CS_m$ is the Condon-Shortley phase term
    - $\theta$ is the colatitude (angle from the positive z-axis)
    - $\phi$ is the azimuth (angle from the positive x-axis in the xy-plane)

    References
    ----------
    .. [#]  E. G. Williams, Fourier Acoustics. Academic Press, 1999.
    .. [#]  B. Rafaely, Fundamentals of Spherical Array Processing, vol. 8.
            Springer, 2015.


    Parameters
    ----------
    n_max : integer
        Spherical harmonic order
    coordinates : :doc:`pf.Coordinates <pyfar:classes/pyfar.coordinates>` or
        `sp.SamplingSphere <spharpy:classes/spharpy.samplings.coordinates>`
        objects with sampling points for which the basis matrix is
        calculated
    normalization : str, optional
        Normalization convention, either 'n3d', 'maxN' or 'sn3d'.
        The default is 'n3d'.
        (maxN is only supported up to 3rd order)
    channel_convention : str, optional
        Channel ordering convention, either 'acn' or 'fuma'.
        The default is 'acn'.
        (FuMa is only supported up to 3rd order)
    phase_convention : string or None, optional
        Whether to include the Condon-Shortley phase term.
        The default is None.

    Returns
    -------
    Y : ndarray, complex
        Complex spherical harmonic basis matrix

    Examples
    --------
    >>> import spharpy
    >>> n_max = 2
    >>> coordinates = spharpy.samplings.icosahedron()
    >>> Y = spharpy.spherical.spherical_harmonic_basis(n_max, coordinates)

    """

    n_coeff = (n_max + 1) ** 2

    basis = np.zeros((coordinates.csize, n_coeff), dtype=complex)

    for acn in range(n_coeff):
        if channel_convention == "fuma":
            order, degree = fuma2nm(acn)
        else:
            order, degree = acn2nm(acn)
        basis[:, acn] = _special.spherical_harmonic(
            order, degree, coordinates.colatitude, coordinates.azimuth
        )
        if normalization == "sn3d":
            basis[:, acn] *= n3d2sn3d_norm(degree, order)
        elif normalization == "maxN":
            basis[:, acn] *= n3d2maxn(acn)
        if phase_convention is None:
            # Condon-Shortley phase term is already included in
            # the special.spherical_harmonic function
            # so need to divide by (-1)^m
            basis[:, acn] /= (-1) ** degree
    return basis


def spherical_harmonic_basis_gradient(n_max, coordinates):
    r"""
    Calulcates the unit sphere gradients of the complex spherical harmonics.


    The angular parts of the gradient are defined as

    .. math::

        \nabla_{(\theta, \phi)} Y_n^m(\theta, \phi) =
        \frac{1}{\sin \theta} \frac{\partial Y_n^m(\theta, \phi)}
        {\partial \phi} \vec{e}_\phi +
        \frac{\partial Y_n^m(\theta, \theta)}
        {\partial \theta} \vec{e}_\theta .


    This implementation avoids singularities at the poles using identities
    derived in [#]_.


    References
    ----------
    .. [#]  E. G. Williams, Fourier Acoustics. Academic Press, 1999.
    .. [#]  J. Du, C. Chen, V. Lesur, and L. Wang, “Non-singular spherical
            harmonic expressions of geomagnetic vector and gradient tensor
            fields in the local north-oriented reference frame,” Geoscientific
            Model Development, vol. 8, no. 7, pp. 1979-1990, Jul. 2015.

    Parameters
    ----------
    n_max : int
        Spherical harmonic order
    coordinates : :doc:`pf.Coordinates <pyfar:classes/pyfar.coordinates>` or
        `sp.SamplingSphere <spharpy:classes/spharpy.samplings.coordinates>`
        objects with sampling points for which the basis matrix is
        calculated

    Returns
    -------
    grad_theta : ndarray, complex
        Gradient with regard to the co-latitude angle.
    grad_azimuth : ndarray, complex
        Gradient with regard to the azimuth angle.

    Examples
    --------
    >>> import spharpy
    >>> n_max = 2
    >>> coordinates = spharpy.samplings.icosahedron()
    >>> grad_theta, grad_phi = spharpy.spherical.spherical_harmonic_basis_gradient(n_max, coordinates)


    """  # noqa: 501
    if not isinstance(coordinates, pf.Coordinates):
        axis = np.where(coordinates.shape == 3)[0][0]
        if axis == 0:
            coordinates = coordinates.T
        coordinates = pf.Coordinates(coordinates[:, 0], coordinates[:, 1], coordinates[:, 2])

    n_points = coordinates.csize
    n_coeff = (n_max + 1) ** 2
    theta = coordinates.colatitude
    phi = coordinates.azimuth
    grad_theta = np.zeros((n_points, n_coeff), dtype=complex)
    grad_phi = np.zeros((n_points, n_coeff), dtype=complex)

    for acn in range(n_coeff):
        n, m = acn2nm(acn)

        grad_theta[:, acn] = _special.spherical_harmonic_derivative_theta(
            n, m, theta, phi
        )
        grad_phi[:, acn] = _special.spherical_harmonic_gradient_phi(
            n, m, theta, phi)

    return grad_theta, grad_phi


def spherical_harmonic_basis_real(
        n_max, coordinates, normalization="n3d", channel_convention="acn",
        phase_convention=None
    ):
    r"""
    Calculates the real valued spherical harmonic basis matrix.
    See also :func:`spherical_harmonic_basis`.

    .. math::

        Y_n^m(\theta, \phi) = \sqrt{\frac{2n+1}{4\pi}
        \frac{(n-|m|)!}{(n+|m|)!}} P_n^{|m|}(\cos \theta)
        \begin{cases}
            \displaystyle \cos(|m|\phi),  & \text{if $m \ge 0$} \newline
            \displaystyle \sin(|m|\phi) ,  & \text{if $m < 0$}
        \end{cases}

    Parameters
    ----------
    n_max : int
        Spherical harmonic order
    coordinates : :doc:`pf.Coordinates <pyfar:classes/pyfar.coordinates>` or
        `sp.SamplingSphere <spharpy:classes/spharpy.samplings.coordinates>`
        objects with sampling points for which the basis matrix is
        calculated
    normalization : str, optional
        Normalization convention, either 'n3d', 'maxN' or 'sn3d'.
        The default is 'n3d'.
        (maxN is only supported up to 3rd order)
    channel_convention : str, optional
        Channel ordering convention, either 'acn' or 'fuma'.
        The default is 'acn'.
        (FuMa is only supported up to 3rd order)
    phase_convention : string or None, optional
        Whether to include the Condon-Shortley phase term.
        The default is None.

    Returns
    -------
    Y : ndarray, float
        Real valued spherical harmonic basis matrix.


    """
    n_coeff = (n_max + 1) ** 2

    basis = np.zeros((coordinates.csize, n_coeff), dtype=float)

    for acn in range(n_coeff):
        if channel_convention == "fuma":
            order, degree = fuma2nm(acn)
        else:
            order, degree = acn2nm(acn)
        basis[:, acn] = _special.spherical_harmonic_real(
            order, degree, coordinates.colatitude, coordinates.azimuth
        )
        if normalization == "sn3d":
            basis[:, acn] *= n3d2sn3d_norm(degree, order)
        elif normalization == "maxN":
            basis[:, acn] *= n3d2maxn(acn)
        # Condon-Shortley phase term is already included in
        # the special.spherical_harmonic function
        # so need to divide by (-1)^m
        basis[:, acn] /= (-1) ** degree

    return basis


def spherical_harmonic_basis_gradient_real(n_max, coordinates):
    r"""
    Calulcates the unit sphere gradients of the real valued spherical hamonics.

    The spherical harmonic functions are fully normalized (N3D) and follow
    the AmbiX phase convention [#]_.

    The angular parts of the gradient are defined as

    .. math::

        \nabla_{(\theta, \phi)} Y_n^m(\theta, \phi) =
        \frac{1}{\sin \theta} \frac{\partial Y_n^m(\theta, \phi)}
        {\partial \phi} \vec{e}_\phi +
        \frac{\partial Y_n^m(\theta, \theta)}
        {\partial \theta} \vec{e}_\theta .


    This implementation avoids singularities at the poles using identities
    derived in [#]_.


    References
    ----------
    .. [#]  C. Nachbar, F. Zotter, E. Deleflie, and A. Sontacchi, “Ambix - A
            Suggested Ambisonics Format (revised by F. Zotter),” International
            Symposium on Ambisonics and Spherical Acoustics,
            vol. 3, pp. 1-11, 2011.
    .. [#]  J. Du, C. Chen, V. Lesur, and L. Wang, “Non-singular spherical
            harmonic expressions of geomagnetic vector and gradient tensor
            fields in the local north-oriented reference frame,” Geoscientific
            Model Development, vol. 8, no. 7, pp. 1979-1990, Jul. 2015.

    Parameters
    ----------
    n_max : int
        Spherical harmonic order
    coordinates : :doc:`pf.Coordinates <pyfar:classes/pyfar.coordinates>` or
        `sp.SamplingSphere <spharpy:classes/spharpy.samplings.coordinates>`
        objects with sampling points for which the basis matrix is
        calculated

    Returns
    -------
    grad_theta : ndarray, float
        Gradient with respect to the co-latitude angle.
    grad_phi : ndarray, float
        Gradient with respect to the azimuth angle.

    """  # noqa: 501
    if not isinstance(coordinates, pf.Coordinates):
        axis = np.where(coordinates.shape == 3)[0][0]
        if axis == 0:
            coordinates = coordinates.T
        coordinates = pf.Coordinates(coordinates[:, 0], coordinates[:, 1], coordinates[:, 2])
    n_points = coordinates.csize
    n_coeff = (n_max + 1) ** 2
    theta = coordinates.colatitude
    phi = coordinates.azimuth
    grad_theta = np.zeros((n_points, n_coeff), dtype=float)
    grad_phi = np.zeros((n_points, n_coeff), dtype=float)

    for acn in range(n_coeff):
        n, m = acn2nm(acn)

        grad_theta[:, acn] = \
            _special.spherical_harmonic_derivative_theta_real(
                n, m, theta, phi)
        grad_phi[:, acn] = \
            _special.spherical_harmonic_gradient_phi_real(
                n, m, theta, phi)

    return grad_theta, grad_phi


def modal_strength(n_max,
                   kr,
                   arraytype='rigid'):
    r"""
    Modal strength function for microphone arrays.

    .. math::

        b(kr) =
        \begin{cases}
            \displaystyle 4\pi i^n j_n(kr),  & \text{open} \newline
            \displaystyle  4\pi i^{(n-1)} \frac{1}{(kr)^2 h_n^\prime(kr)},
                & \text{rigid} \newline
            \displaystyle  4\pi i^n (j_n(kr) - i j_n^\prime(kr)),
                & \text{cardioid}
        \end{cases}


    This implementation uses the second order Hankel function, see [#]_ for an
    overview of the corresponding sign conventions.

    References
    ----------
    .. [#]  V. Tourbabin and B. Rafaely, “On the Consistent Use of Space and
            Time Conventions in Array Processing,” vol. 101, pp. 470–473, 2015.


    Parameters
    ----------
    n_max : int
        The spherical harmonic order
    kr : ndarray, float
        Wave number * radius
    arraytype : string
        Array configuration. Can be a microphones mounted on a rigid sphere,
        on a virtual open sphere or cardioid microphones on an open sphere.

    Returns
    -------
    B : ndarray, float
        Modal strength diagonal matrix

    """
    n_coeff = (n_max+1)**2
    n_bins = kr.shape[0]

    modal_strength_mat = np.zeros((n_bins, n_coeff, n_coeff), dtype=complex)

    for n in range(n_max+1):
        bn = _modal_strength(n, kr, arraytype)
        for m in range(-n, n+1):
            acn = n*n + n + m
            modal_strength_mat[:, acn, acn] = bn

    return np.squeeze(modal_strength_mat)


def _modal_strength(n, kr, config):
    """Helper function for the calculation of the modal strength for
    plane waves"""
    if config == 'open':
        ms = 4*np.pi*pow(1.0j, n) * _special.spherical_bessel(n, kr)
    elif config == 'rigid':
        ms = 4*np.pi*pow(1.0j, n+1) / \
            _special.spherical_hankel(n, kr, derivative=True) / (kr)**2
    elif config == 'cardioid':
        ms = 4*np.pi*pow(1.0j, n) * \
            (_special.spherical_bessel(n, kr) -
                1.0j * _special.spherical_bessel(n, kr, derivative=True))
    else:
        raise ValueError("Invalid configuration.")

    return ms


def aperture_vibrating_spherical_cap(
        n_max,
        rad_sphere,
        rad_cap):
    r"""
    Aperture function for a vibrating spherical cap.

    The cap has radius :math:`r_c` and is mounted in a rigid sphere with
    radius :math:`r_s` [#]_, [#]_

    .. math::

        a_n (r_{s}, \alpha) = 4 \pi
        \begin{cases}
            \displaystyle \left(2n+1\right)\left[
                P_{n-1} \left(\cos\alpha\right) -
                P_{n+1} \left(\cos\alpha\right) \right],
                & {n>0} \newline
            \displaystyle  (1 - \cos\alpha)/2,  & {n=0}
        \end{cases}

    where :math:`\alpha = \arcsin \left(\frac{r_c}{r_s} \right)` is the
    aperture angle.

    Parameters
    ----------
    n_max : integer, ndarray
        Maximal spherical harmonic order
    rad_sphere : double
        Radius of the sphere
    rad_cap : double
        Radius of the cap

    Returns
    -------
    A : ndarray, float
        Aperture function in diagonal matrix form with shape
        :math:`[(n_{max}+1)^2~\times~(n_{max}+1)^2]`

    References
    ----------
    .. [#]  E. G. Williams, Fourier Acoustics. Academic Press, 1999.
    .. [#]  B. Rafaely and D. Khaykin, “Optimal Model-Based Beamforming and
             Independent Steering for Spherical Loudspeaker Arrays,” IEEE
             Transactions on Audio, Speech, and Language Processing, vol. 19,
             no. 7, pp. 2234-2238, 2011

    Notes
    -----
    Eq. (3) in the second Ref. contains an error, here, the power of 2 on pi is
    omitted on the normalization term.

    """
    angle_cap = np.arcsin(rad_cap / rad_sphere)
    arg = np.cos(angle_cap)
    n_max = (n_max+1)**2

    aperture = np.zeros((n_max, n_max), dtype=float)

    aperture[0, 0] = (1-arg)*2*np.pi
    for n in range(1, n_max+1):
        legendre_minus = special.legendre(n-1)(arg)
        legendre_plus = special.legendre(n+1)(arg)
        legendre_term = legendre_minus - legendre_plus
        for m in range(-n, n+1):
            acn = nm2acn(n, m)
            aperture[acn, acn] = legendre_term * 4 * np.pi / (2*n+1)

    return aperture


def radiation_from_sphere(
        n_max,
        rad_sphere,
        k,
        distance,
        density_medium=1.2,
        speed_of_sound=343.0):
    r"""
    Radiation function in SH for a vibrating spherical cap.
    Includes the radiation impedance and the propagation to a arbitrary
    distance from the sphere.
    The sign and phase conventions result in a positive pressure response for
    a positive cap velocity with the intensity vector pointing away from the
    source. [#]_, [#]_

    TODO: This function does not have a test yet.

    References
    ----------
    .. [#]  E. G. Williams, Fourier Acoustics. Academic Press, 1999.
    .. [#]  F. Zotter, A. Sontacchi, and R. Höldrich, “Modeling a spherical
            loudspeaker system as multipole source,” in Proceedings of the 33rd
            DAGA German Annual Conference on Acoustics, 2007, pp. 221-222.


    Parameters
    ----------
    n_max : integer
        Maximal spherical harmonic order
    rad_sphere : float
        Radius of the sphere
    k : ndarray, float
        Wave number
    distance : float
        Radial distance from the center of the sphere
    density_medium : float
        Density of the medium surrounding the sphere. Default is 1.2 for air.
    speed_of_sound : float
        Speed of sound in m/s

    Returns
    -------
    R : ndarray, float
        Radiation function in diagonal matrix form with shape
        :math:`[K \times (n_{max}+1)^2~\times~(n_{max}+1)^2]`

    """
    n_max = (n_max+1)**2

    k = np.atleast_1d(k)
    n_bins = k.shape[0]
    radiation = np.zeros((n_bins, n_max, n_max), dtype=complex)

    for n in range(n_max+1):
        hankel = _special.spherical_hankel(n, k*distance, kind=2)
        hankel_prime = _special.spherical_hankel(
            n, k*rad_sphere, kind=2, derivative=True)
        radiation_order = -1j * hankel/hankel_prime * \
            density_medium * speed_of_sound
        for m in range(-n, n+1):
            acn = nm2acn(n, m)
            radiation[:, acn, acn] = radiation_order

    return radiation


def sid(n_max):
    """Calculates the SID indices up to spherical harmonic order n_max.
    The SID indices were originally proposed by Daniel [#]_, more recently
    ACN indexing has been favored and is used in the AmbiX format [#]_.

    Parameters
    ----------
    n_max : int
        The maximum spherical harmonic order

    Returns
    -------
    sid_n : ndarray, int
        The SID indices for all orders
    sid_m : ndarray, int
        The SID indices for all degrees

    References
    ----------
    .. [#]  J. Daniel, “Représentation de champs acoustiques, application à la
            transmission et à la reproduction de scènes sonores complexes dans
            un contexte multimédia,” Dissertation, l’Université Paris 6, Paris,
            2001.

    .. [#]  C. Nachbar, F. Zotter, E. Deleflie, and A. Sontacchi, “Ambix - A
            Suggested Ambisonics Format (revised by F. Zotter),” International
            Symposium on Ambisonics and Spherical Acoustics,
            vol. 3, pp. 1-11, 2011.

    """
    n_max = (n_max+1)**2
    sid_n = sph_identity_matrix(n_max, 'n-nm').T @ np.arange(0, n_max+1)
    sid_m = np.zeros(n_max, dtype=int)
    idx_n = 0
    for n in range(1, n_max+1):
        for m in range(1, n+1):
            sid_m[idx_n + 2*m-1] = n-m+1
            sid_m[idx_n + 2*m] = -(n-m+1)
        sid_m[idx_n + 2*n + 1] = 0
        idx_n += 2*n+1

    return sid_n, sid_m


def sid2acn(n_max):
    """Convert from SID channel indexing to ACN indeces.
    Returns the indices to achieve a corresponding linear acn indexing.

    Parameters
    ----------
    n_max : int
        The maximum spherical harmonic order.

    Returns
    -------
    acn : ndarray, int
        The SID indices sorted according to a respective linear ACN indexing.
    """
    sid_n, sid_m = sid(n_max)
    linear_sid = nm2acn(sid_n, sid_m)
    return np.argsort(linear_sid)


def sph_identity_matrix(n_max, type='n-nm'):
    """Calculate a spherical harmonic identity matrix.

    Parameters
    ----------
    n_max : int
        The spherical harmonic order.
    type : str, optional
        The type of identity matrix. Currently only 'n-nm' is implemented.

    Returns
    -------
    identity_matrix : ndarray, int
        The spherical harmonic identity matrix.

    Examples
    --------

    The identity matrix can for example be used to decompress from order only
    vectors to a full order and degree representation.

    >>> import spharpy
    >>> import matplotlib.pyplot as plt
    >>> n_max = 2
    >>> E = spharpy.spherical.sph_identity_matrix(n_max, type='n-nm')
    >>> a_n = [1, 2, 3]
    >>> a_nm = E.T @ a_n
    >>> a_nm
    array([1, 2, 2, 2, 3, 3, 3, 3, 3])

    The matrix E in this case has the following form.

    .. plot::

        >>> import spharpy
        >>> import matplotlib.pyplot as plt
        >>> n_max = 2
        >>> E = spharpy.spherical.sph_identity_matrix(n_max, type='n-nm')
        >>> plt.matshow(E, cmap=plt.get_cmap('Greys'))
        >>> plt.gca().set_aspect('equal')

    """
    n_max = (n_max+1)**2

    if type != 'n-nm':
        raise NotImplementedError

    identity_matrix = np.zeros((n_max+1, n_max), dtype=int)

    for n in range(n_max+1):
        m = np.arange(-n, n+1)
        linear_nm = nm2acn(np.tile(n, m.shape), m)
        identity_matrix[n, linear_nm] = 1

    return identity_matrix



class SphericalHarmonics:
    r"""
    Compute spherical harmonic basis matrices, their inverses, and gradients.
    The spherical harmonic Ynm is given by:
    .. math::
        Y_{nm} = N_{nm} P_{nm}(cos(\theta)) T_{nm}(\phi)

    where:
    - $n$ is the degree
    - $m$ is the order
    - $P_{nm}$ is the associated Legendre function
    - $N_{nm}$ is the normalization term
    - $T_{nm}$ is a term that depends on whether the
     harmonics are real or complex
    - $\theta$ is the colatitude (angle from the positive z-axis)
    - $\phi$ is the azimuth (angle from the positive x-axis in the xy-plane)

    The normalization term Nnm is given by:

    .. math::
        N_{nm}^{\text{SN3D}} =
        \sqrt{\frac{2n+1}{4\pi} \frac{(n-|m|)!}{(n+|m|)!}}

        N_{nm}^{\text{N3D}} = N_{nm}^{\text{SN3D}} \sqrt{\frac{2n+1}{2}}

        N_{nm}^{\text{MaxN}} = ... (max of N3D)

    The associated Legendre function Pnm is given by:

    .. math::
        P_{nm}(x) = (1-x^2)^{|m|/2} (d/dx)^n (x^2-1)^n

    The term Tnm is given by:
        - For complex-valued harmonics:
            .. math::
                T_{nm} = e^{im\phi}
        - For real-valued harmonics:
            .. math::
                T_{nm} = \begin{cases}
                            \cos(m\phi) & \text{if } m \ge 0 \\
                            \sin(m\phi) & \text{if } m < 0
                        \end{cases}

    The spherical harmonics are orthogonal on the unit sphere, i.e.,

    .. math::
        \int_{sphere} Y_{nm} Y_{n'm'}* d\omega = \delta_{nn'} \delta_{mm'}

    where:
    - $*$ denotes the complex conjugate
    - $\delta$ is the Kronecker delta
    - $d\omega$ is the differential solid angle
    - The integral is over the entire sphere

    The class supports the following conventions:

    - basis_type: Defines the type of spherical harmonic basis.
    It can be either 'complex' or 'real'.
        - ``'complex'``: Uses complex-valued spherical harmonics.
        - ``'real'``: Uses real-valued spherical harmonics.

    - normalization: Defines the normalization convention.
     It can be 'n3d', 'maxN', or 'sn3d'.
        - ``'n3d'``: Uses the 3D normalization
        (also known as Schmidt semi-normalized).
        - ``'maxN'``: Uses the maximum norm
        (also known as fully normalized).
        - ``'sn3d'``: Uses the SN3D normalization
        (also known as Schmidt normalized).

    - channel_convention: Defines the channel ordering convention.
    It can be either 'acn' or 'fuma'.
        - ``'acn'``: Follows the Ambisonic Channel Number (ACN) convention.
        - ``'fuma'``: Follows the Furse-Malham (FuMa) convention.

    - inverse_transform: Defines the type of inverse transform.
     It can be 'pseudo_inverse', 'quadrature', or None.
        - ``'pseudo_inverse'``: Uses the Moore-Penrose pseudo-inverse
         for the inverse transform.
        - ``'quadrature'``: Uses quadrature for the inverse transform.
        - ``None``: No inverse transform is applied.

    Parameters
    ----------
    n_max : int
        Maximum spherical harmonic order
    coordinates : :doc:`pf.Coordinates <pyfar:classes/pyfar.coordinates>` or
        `sp.SamplingSphere <spharpy:classes/spharpy.samplings.coordinates>`
        objects with sampling points for which the basis matrix is
        calculated
    basis_type : str, optional
        Type of spherical harmonic basis, either ``'complex'`` or
        ``'real'``. The default is ``'complex'``.
    normalization : str, optional
        Normalization convention, either ``'n3d'``, ``'maxN'`` or
         ``'sn3d'``. The default is ``'n3d'``.
        (maxN is only supported up to 3rd order)
    channel_convention : str, optional
        Channel ordering convention, either ``'acn'`` or ``'fuma'``.
        The default is ``'acn'``.
        (FuMa is only supported up to 3rd order)
    inverse_transform : str, optional
        Inverse transform type, either ``'pseudo_inverse'`` or
        ``'quadrature'``. The default is None.
    phase_convention : string or None, optional
        Whether to include the Condon-Shortley phase term.
        The default is None.
    """

    def __init__(
        self,
        n_max,
        coordinates,
        basis_type="real",
        normalization="n3d",
        channel_convention="acn",
        inverse_transform=None,
        phase_convention=None
    ):
        # hidden attributes
        self._n_max = None
        self._coordinates = pf.Coordinates()
        self._basis_type = None
        self._weights = None
        self._inverse_transform = None
        self._channel_convention = None  # ch. ord. conv.
        self._normalization = None  # gain norm. conv.
        self._phase_convention = None

        self.n_max = n_max
        self.coordinates = coordinates
        self.basis_type = basis_type
        self.inverse_transform = inverse_transform
        self.channel_convention = channel_convention  # ch. ord. conv.
        self.normalization = normalization  # gain norm. conv.
        self.phase_convention = phase_convention

        self._recompute_basis = True
        self._recompute_basis_gradient = True
        self._recompute_inverse = True
        self._recompute_inverse_gradient = True

        self._basis = None
        (self._basis_gradient_theta,
         self._basis_gradient_phi) = (None, None)
        self._basis_inv = None
        (self._basis_inv_gradient_theta,
         self._basis_inv_gradient_phi) = (None, None)

    # Properties
    # property for phase_convention
    @property
    def phase_convention(self):
        """bool: Get phase convention."""
        return self._phase_convention

    @phase_convention.setter
    def phase_convention(self, value):
        """Set the phase convention."""
        if not isinstance(value, (str, type(None))):
            raise TypeError("phase_convention must be a string or None")
        if value != self._phase_convention:
            self._recompute_basis = True
            self._recompute_basis_gradient = True
            self._recompute_inverse = True
            self._recompute_inverse_gradient = True
        self._phase_convention = value

    @property
    def weights(self):
        """array-like: Sampling weights for the quadrature transform.
        Obtained from the coordinates object and are
        normalized to a sum of 4*pi."""
        # check if coordinates object has weights attribute
        return self.coordinates.weights


    @weights.setter
    def weights(self, value):
        self._weights = value

    @property
    def n_max(self):
        """int: Get the spherical harmonic order."""
        return self._n_max

    @n_max.setter
    def n_max(self, value):
        """Set the spherical harmonic order."""
        if value < 0:
            raise ValueError("n_max must be a positive integer")
        if value % 1 != 0:
            raise ValueError("n_max must be an integer value")
        if value != self._n_max:
            self._recompute_basis = True
            self._recompute_basis_gradient = True
            self._recompute_inverse = True
            self._recompute_inverse_gradient = True
        self._n_max = int(value)  # Cast to int for safety

    @property
    def coordinates(self):
        """Coordinates: Get the pyfar Coordinates object."""
        return self._coordinates

    @coordinates.setter
    def coordinates(self, value):
        """Set the coordinates."""
        if not isinstance(value, pf.Coordinates):
            raise TypeError("coordinates must be a pyfar.Coordinates "
                            "object or spharpy.SamplingSphere object")
        if value.cdim != 1:
            raise ValueError("Coordinates must be 1D")
            # TODO: Allow for 2D coordinates
        if value != self._coordinates:
            self._recompute_basis = True
            self._recompute_basis_gradient = True
            self._recompute_inverse = True
            self._recompute_inverse_gradient = True
        self._coordinates = value

    @property
    def basis_type(self):
        """str: Get the type of spherical harmonic basis."""
        return self._basis_type

    @basis_type.setter
    def basis_type(self, value):
        """Set the basis type."""
        if value not in ["complex", "real"]:
            raise ValueError("Invalid basis type, only "
                             "'complex' and 'real' are supported")
        if value != self._basis_type:
            self._recompute_basis = True
            self._recompute_basis_gradient = True
            self._recompute_inverse = True
            self._recompute_inverse_gradient = True
        self._basis_type = value

    @property
    def inverse_transform(self):
        """str: Get the type of inverse transform."""
        return self._inverse_transform

    @inverse_transform.setter
    def inverse_transform(self, value):
        """Set the inverse transform type."""
        if value not in ["pseudo_inverse", "quadrature", None]:
            raise ValueError("Invalid inverse transform type, "
                             "currently only 'pseudo_inverse' "
                             "and 'quadrature' are supported")
        if value != self._inverse_transform:
            self._recompute_basis = True
            self._recompute_basis_gradient = True
            self._recompute_inverse = True
            self._recompute_inverse_gradient = True
        self._inverse_transform = value

    @property
    def channel_convention(self):
        """str: Get the channel ordering convention."""
        return self._channel_convention

    @channel_convention.setter
    def channel_convention(self, value):
        """Set the channel order convention."""
        if value not in ["acn", "fuma"]:
            raise ValueError("Invalid channel convention, "
                             "currently only 'acn' "
                             "and 'fuma' are supported"
                             )
        if value != self._channel_convention:
            self._recompute_basis = True
            self._recompute_basis_gradient = True
            self._recompute_inverse = True
            self._recompute_inverse_gradient = True
        self._channel_convention = value

    @property
    def normalization(self):
        """str: Get the normalization convention."""
        return self._normalization

    @normalization.setter
    def normalization(self, value):
        """Set the normalization convention."""
        if value not in ["n3d", "maxN", "sn3d"]:
            raise ValueError(
                "Invalid normalization, "
                "currently only 'n3d', 'maxN', 'sn3d' are "
                "supported"
            )
        if value != self._normalization:
            self._recompute_basis = True
            self._recompute_basis_gradient = True
            self._recompute_inverse = True
            self._recompute_inverse_gradient = True
        self._normalization = value

    @property
    def basis(self):
        """ndarray: Get the spherical harmonic basis matrix."""
        if self._basis is None or self._recompute_basis:
            self._compute_basis()
            self._recompute_basis = False
        return self._basis

    @property
    def basis_gradient_theta(self):
        """ndarray: Get the gradient of the basis matrix with
        respect to theta."""
        if (self._basis_gradient_theta is None or
                self._recompute_basis_gradient):
            self._compute_basis_gradient()
            self._recompute_basis_gradient = False
        return self._basis_gradient_theta

    @property
    def basis_gradient_phi(self):
        """ndarray: Get the gradient of the basis
        matrix with respect to phi."""
        if (self._basis_gradient_phi is None or
                self._recompute_basis_gradient):
            self._compute_basis_gradient()
            self._recompute_basis_gradient = False
        return self._basis_gradient_phi

    def _compute_basis(self):
        """
        Compute the basis matrix for the SphericalHarmonics class.
        """
        if self.basis_type == "complex":
            function = spherical_harmonic_basis
        elif self.basis_type == "real":
            function = spherical_harmonic_basis_real
        else:
            raise ValueError(
                "Invalid signal type, should be either 'complex' or 'real'"
            )
        self._basis = function(
            self.n_max, self.coordinates,
            self.normalization, self.channel_convention)

    def _compute_basis_gradient(self):
        """
        Compute the gradient of the basis matrix for the SphericalHarmonics class
        """
        if any(
            (self.normalization in ["maxN", "sn3d"],
             self.channel_convention == "fuma")
        ):
            raise ValueError(
                "Gradient computation not supported for MaxN, "
                "SN3D normalization or FuMa channel ordering"
            )
        else:
            if self.basis_type == "complex":
                function = spherical_harmonic_basis_gradient
            elif self.basis_type == "real":
                function = spherical_harmonic_basis_gradient_real
            else:
                raise ValueError(
                    "Invalid basis type, should be either 'complex' or 'real'"
                )
            self._basis_gradient_theta, self._basis_gradient_phi = function(
                self.n_max, self.coordinates)

    @property
    def basis_inv(self):
        """ndarray: Get the inverse basis matrix."""
        if (self._basis_inv is None or
                self._recompute_inverse):
            self._compute_inverse()
            self._recompute_inverse = False
        return self._basis_inv

    def _compute_inverse(self):
        """
        Compute the inverse basis matrix for the SphericalHarmonics class
        """
        if self._basis is None:
            self._compute_basis()
        if self.inverse_transform is not None:
            if self.inverse_transform not in ["pseudo_inverse",
                                              "quadrature"]:
                raise ValueError(
                    "Invalid inverse transform type, "
                    "currently only 'pseudo_inverse' "
                    "and 'quadrature' are supported"
                )
        elif self.inverse_transform is None:
            ValueError("Inverse transform type not specified")
        if self.inverse_transform == "pseudo_inverse":
            self._basis_inv = np.linalg.pinv(self._basis)
        elif self.inverse_transform == "quadrature":
            if self.weights is None:
                self.coordinates.weights = calculate_sampling_weights(self.coordinates)
            self._basis_inv = np.conj(self.basis).T * self.weights<|MERGE_RESOLUTION|>--- conflicted
+++ resolved
@@ -91,63 +91,6 @@
     return n**2 + n + m
 
 
-<<<<<<< HEAD
-def n3d2maxn(acn):
-    """
-    Converts N3D normalization to max N normalization
-    Parameters
-    ----------
-    acn : int
-
-    Returns
-    -------
-    maxN : float
-        Maximum norm for spherical harmonics of order N
-    """
-    if acn > 15:
-        raise ValueError("acn must be less than or "
-                         "equal to 15")
-    maxN = [
-        np.sqrt(1 / 2),
-        np.sqrt(1 / 3),
-        np.sqrt(1 / 3),
-        np.sqrt(1 / 3),
-        2 / np.sqrt(15),
-        2 / np.sqrt(15),
-        np.sqrt(1 / 5),
-        2 / np.sqrt(15),
-        2 / np.sqrt(15),
-        np.sqrt(8 / 35),
-        3 / np.sqrt(35),
-        np.sqrt(45 / 224),
-        np.sqrt(1 / 7),
-        np.sqrt(45 / 224),
-        3 / np.sqrt(35),
-        np.sqrt(8 / 35),
-    ]
-    return maxN[acn]
-
-
-def n3d2sn3d_norm(m, n):
-    """
-    Converts N3D normalization to SN3D normalization
-    Parameters
-    ----------
-    m : int
-        Spherical harmonic degree
-    n : int
-        Spherical harmonic order (n >= |m|)
-
-    Returns
-    -------
-    sn3d : float
-        SN3D normalization factor
-    """
-    return 1 / np.sqrt(2 * n + 1)
-
-
-def fuma2nm(fuma):
-=======
 def nm_to_fuma(n, m):
     r"""
     Calculate the FuMa channel index for a given spherical harmonic order n
@@ -192,55 +135,11 @@
 
 
 def spherical_harmonic_basis(n_max, coords):
->>>>>>> cb0f013f
-    r"""
-    Calculate the spherical harmonic order n and degree m for a linear
-    coefficient index, according to the FuMa (Furse-Malham)
-    Channel Ordering Convention [#]_.
-
-    FuMa = WXYZ | RSTUV | KLMNOPQ
-    ACN = WYZX | VTRSU | QOMKLNP
-
-
-    References
-    ----------
-    [#]  D. Malham, "Higher order Ambisonic systems” Space in Music –
-    Music in Space (Mphil thesis).
-         University of York. pp. 2–3. , 2003.
-
-    Parameters
-    ----------
-    fuma : integer, ndarray
-        FuMa channel index
-
-    Returns
-    -------
-    n : integer, ndarray
-        Spherical harmonic order
-    m : integer, ndarray
-        Spherical harmonic degree
-    """
-
-    fuma_mapping = [0, 2, 3, 1, 8, 6, 4, 5, 7, 15, 13, 11, 9, 10, 12, 14]
-
-    if fuma < 0 or fuma >= len(fuma_mapping):
-        raise ValueError(
-            "Invalid FuMa channel index, must be between 0 and 15 "
-            "(supported up to 3rd order)"
-        )
-
-    acn = fuma_mapping[fuma]
-    n, m = acn2nm(acn)
-    return n, m
-
-
-def spherical_harmonic_basis(
-        n_max, coordinates, normalization="n3d", channel_convention="acn",
-        phase_convention=None
-    ):
     r"""
     Calculates the complex valued spherical harmonic basis matrix.
-    See also :func:`spherical_harmonic_basis_real`.
+
+    The spherical harmonic functions are fully normalized (N3D) and include the
+    Condon-Shotley phase term :math:`(-1)^m` [#]_, [#]_.
 
     .. math::
         Y_n^m(\theta, \phi) =  CS_m N_{nm} P_{nm}(cos(\theta)) e^{im\phi}

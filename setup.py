--- conflicted
+++ resolved
@@ -52,19 +52,11 @@
         'License :: OSI Approved :: MIT License',
         'Natural Language :: English',
         'Programming Language :: Python :: 3',
-<<<<<<< HEAD
-        'Programming Language :: Python :: 3.6',
-=======
->>>>>>> bf315cc5
         'Programming Language :: Python :: 3.7',
         'Programming Language :: Python :: 3.8',
     ],
     test_suite='tests',
     tests_require=test_requirements,
     setup_requires=setup_requirements,
-<<<<<<< HEAD
-    python_requires='>=3.6'
-=======
     python_requires='>=3.7'
->>>>>>> bf315cc5
 )
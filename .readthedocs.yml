# .readthedocs.yml
# Read the Docs configuration file
# See https://docs.readthedocs.io/en/stable/config-file/v2.html for details

# Required
version: 2

build:
  os: ubuntu-22.04
  tools:
<<<<<<< HEAD
    python: "3.10"
  apt_packages:
    - pandoc
  jobs:
    pre_build:
      - python -m pip install -e .
=======
    python: "3.12"
  # apt_packages:
  #   - libsndfile1
>>>>>>> 294a4976

# Build documentation in the docs/ directory with Sphinx
sphinx:
  configuration: docs/conf.py

# Optionally build your docs in additional formats such as PDF
formats:
  - pdf

# use pip to install dependencies
python:
  install:
    - method: pip
      path: ".[docs]"<|MERGE_RESOLUTION|>--- conflicted
+++ resolved
@@ -8,18 +8,9 @@
 build:
   os: ubuntu-22.04
   tools:
-<<<<<<< HEAD
-    python: "3.10"
-  apt_packages:
-    - pandoc
-  jobs:
-    pre_build:
-      - python -m pip install -e .
-=======
     python: "3.12"
   # apt_packages:
   #   - libsndfile1
->>>>>>> 294a4976
 
 # Build documentation in the docs/ directory with Sphinx
 sphinx:
